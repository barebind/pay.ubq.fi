name: Build & Deploy

on:
  push:
  pull_request:
  workflow_dispatch:

permissions:
  contents: read

jobs:
  build:
    runs-on: ubuntu-22.04
<<<<<<< HEAD
    permissions:
      contents: read
    steps:
      - name: Check out repository
        uses: actions/checkout@v4
        with:
          submodules: "recursive" # Ensures submodules are checked out

      - name: Set up Node.js
        uses: actions/setup-node@v4
        with:
          submodules: recursive
=======

    steps:
      - name: Check out repository
        uses: actions/checkout@v4
        # with:
        # submodules: "recursive" # Ensures submodules are checked out
>>>>>>> ca07721f

      - name: Set up Node.js
        uses: actions/setup-node@v4
        with:
          node-version: 20.10.0

      - name: Build
        run: |
          yarn
          yarn build
<<<<<<< HEAD
          echo -n $(echo "${{ github.event_name == 'pull_request' && github.event.pull_request.head.sha || github.sha }}" | cut -c1-7) > static/commit.txt

      - name: Deploy to Cloudflare
        if: env.skip != 'true'
        uses: ubiquity/cloudflare-deploy-action@main
        with:
          cloudflare_api_token: JWo5dPsoyohH5PRu89-RktjCvRN0-ODC6CC9ZBqF # Specifically scoped for public contributors to automatically deploy to our team Cloudflare account
=======
        env: # Set environment variables for the build
          SUPABASE_URL: "https://wfzpewmlyiozupulbuur.supabase.co"
          SUPABASE_ANON_KEY: "eyJhbGciOiJIUzI1NiIsInR5cCI6IkpXVCJ9.eyJpc3MiOiJzdXBhYmFzZSIsInJlZiI6IndmenBld21seWlvenVwdWxidXVyIiwicm9sZSI6ImFub24iLCJpYXQiOjE2OTU2NzQzMzksImV4cCI6MjAxMTI1MDMzOX0.SKIL3Q0NOBaMehH0ekFspwgcu3afp3Dl9EDzPqs1nKs"

      - name: Deploy to Cloudflare
        uses: ubiquity/cloudflare-deploy-action@main
        with:
>>>>>>> ca07721f
          repository: ${{ github.repository }}
          production_branch: ${{ github.event.repository.default_branch }}
          output_directory: "static"
          current_branch: ${{ github.ref_name }}
          pull_request_number: ${{ github.event.pull_request.number }}
<<<<<<< HEAD
          commit_sha: ${{ github.sha }}
        # Add any environment variables you need to pass along here
        #   SUPABASE_URL: ${{ secrets.SUPABASE_URL }}
        #   SUPABASE_KEY: ${{ secrets.SUPABASE_KEY }}
=======
          commit_sha: ${{ github.event.pull_request.head.sha }}
>>>>>>> ca07721f
<|MERGE_RESOLUTION|>--- conflicted
+++ resolved
@@ -11,27 +11,12 @@
 jobs:
   build:
     runs-on: ubuntu-22.04
-<<<<<<< HEAD
-    permissions:
-      contents: read
-    steps:
-      - name: Check out repository
-        uses: actions/checkout@v4
-        with:
-          submodules: "recursive" # Ensures submodules are checked out
-
-      - name: Set up Node.js
-        uses: actions/setup-node@v4
-        with:
-          submodules: recursive
-=======
 
     steps:
       - name: Check out repository
         uses: actions/checkout@v4
         # with:
         # submodules: "recursive" # Ensures submodules are checked out
->>>>>>> ca07721f
 
       - name: Set up Node.js
         uses: actions/setup-node@v4
@@ -42,15 +27,6 @@
         run: |
           yarn
           yarn build
-<<<<<<< HEAD
-          echo -n $(echo "${{ github.event_name == 'pull_request' && github.event.pull_request.head.sha || github.sha }}" | cut -c1-7) > static/commit.txt
-
-      - name: Deploy to Cloudflare
-        if: env.skip != 'true'
-        uses: ubiquity/cloudflare-deploy-action@main
-        with:
-          cloudflare_api_token: JWo5dPsoyohH5PRu89-RktjCvRN0-ODC6CC9ZBqF # Specifically scoped for public contributors to automatically deploy to our team Cloudflare account
-=======
         env: # Set environment variables for the build
           SUPABASE_URL: "https://wfzpewmlyiozupulbuur.supabase.co"
           SUPABASE_ANON_KEY: "eyJhbGciOiJIUzI1NiIsInR5cCI6IkpXVCJ9.eyJpc3MiOiJzdXBhYmFzZSIsInJlZiI6IndmenBld21seWlvenVwdWxidXVyIiwicm9sZSI6ImFub24iLCJpYXQiOjE2OTU2NzQzMzksImV4cCI6MjAxMTI1MDMzOX0.SKIL3Q0NOBaMehH0ekFspwgcu3afp3Dl9EDzPqs1nKs"
@@ -58,17 +34,9 @@
       - name: Deploy to Cloudflare
         uses: ubiquity/cloudflare-deploy-action@main
         with:
->>>>>>> ca07721f
           repository: ${{ github.repository }}
           production_branch: ${{ github.event.repository.default_branch }}
           output_directory: "static"
           current_branch: ${{ github.ref_name }}
           pull_request_number: ${{ github.event.pull_request.number }}
-<<<<<<< HEAD
-          commit_sha: ${{ github.sha }}
-        # Add any environment variables you need to pass along here
-        #   SUPABASE_URL: ${{ secrets.SUPABASE_URL }}
-        #   SUPABASE_KEY: ${{ secrets.SUPABASE_KEY }}
-=======
-          commit_sha: ${{ github.event.pull_request.head.sha }}
->>>>>>> ca07721f
+          commit_sha: ${{ github.event.pull_request.head.sha }}