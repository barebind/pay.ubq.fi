<<<<<<< HEAD
import extraRpcs from "../lib/chainlist/constants/extraRpcs";
=======
import { execSync } from "child_process";
import * as dotenv from "dotenv";
>>>>>>> ca07721f
import esbuild from "esbuild";
import extraRpcs from "../lib/chainlist/constants/extraRpcs";

const typescriptEntries = ["static/scripts/rewards/init.ts"];
const cssEntries = ["static/styles/rewards/rewards.css"];
export const entries = [...typescriptEntries, ...cssEntries];

const allNetworkUrls: Record<string, string[]> = {};
// this flattens all the rpcs into a single object, with key names that match the networkIds. The arrays are just of URLs per network ID.

Object.keys(extraRpcs).forEach((networkId) => {
  const officialUrls = extraRpcs[networkId].rpcs.filter((rpc) => typeof rpc === "string");
  const extraUrls: string[] = extraRpcs[networkId].rpcs.filter((rpc) => rpc.url !== undefined).map((rpc) => rpc.url);
  allNetworkUrls[networkId] = [...officialUrls, ...extraUrls];
});

export const esBuildContext: esbuild.BuildOptions = {
  sourcemap: true,
  entryPoints: entries,
  bundle: true,
  minify: false,
  loader: {
    ".png": "dataurl",
    ".woff": "dataurl",
    ".woff2": "dataurl",
    ".eot": "dataurl",
    ".ttf": "dataurl",
    ".svg": "dataurl",
  },
  outdir: "static/out",
<<<<<<< HEAD
  define: {
    extraRpcs: JSON.stringify(allNetworkUrls),
  },
=======
  define: createEnvDefines(["SUPABASE_URL", "SUPABASE_ANON_KEY"], {
    extraRpcs: allNetworkUrls,
    commitHash: execSync(`git rev-parse --short HEAD`).toString().trim(),
  }),
>>>>>>> ca07721f
};

esbuild
  .build(esBuildContext)
  .then(() => {
    console.log("\tesbuild complete");
  })
  .catch((err) => {
    console.error(err);
    process.exit(1);
  });

function createEnvDefines(environmentVariables: string[], generatedAtBuild: Record<string, unknown>): Record<string, string> {
  const defines: Record<string, string> = {};
  dotenv.config();
  for (const name of environmentVariables) {
    const envVar = process.env[name];
    if (envVar !== undefined) {
      defines[name] = JSON.stringify(envVar);
    } else {
      throw new Error(`Missing environment variable: ${name}`);
    }
  }
  for (const key in generatedAtBuild) {
    if (Object.prototype.hasOwnProperty.call(generatedAtBuild, key)) {
      defines[key] = JSON.stringify(generatedAtBuild[key]);
    }
  }
  return defines;
}<|MERGE_RESOLUTION|>--- conflicted
+++ resolved
@@ -1,12 +1,7 @@
-<<<<<<< HEAD
-import extraRpcs from "../lib/chainlist/constants/extraRpcs";
-=======
 import { execSync } from "child_process";
-import * as dotenv from "dotenv";
->>>>>>> ca07721f
+import { config } from "dotenv";
 import esbuild from "esbuild";
 import extraRpcs from "../lib/chainlist/constants/extraRpcs";
-
 const typescriptEntries = ["static/scripts/rewards/init.ts"];
 const cssEntries = ["static/styles/rewards/rewards.css"];
 export const entries = [...typescriptEntries, ...cssEntries];
@@ -34,16 +29,10 @@
     ".svg": "dataurl",
   },
   outdir: "static/out",
-<<<<<<< HEAD
-  define: {
-    extraRpcs: JSON.stringify(allNetworkUrls),
-  },
-=======
   define: createEnvDefines(["SUPABASE_URL", "SUPABASE_ANON_KEY"], {
     extraRpcs: allNetworkUrls,
     commitHash: execSync(`git rev-parse --short HEAD`).toString().trim(),
   }),
->>>>>>> ca07721f
 };
 
 esbuild
@@ -58,7 +47,7 @@
 
 function createEnvDefines(environmentVariables: string[], generatedAtBuild: Record<string, unknown>): Record<string, string> {
   const defines: Record<string, string> = {};
-  dotenv.config();
+  config();
   for (const name of environmentVariables) {
     const envVar = process.env[name];
     if (envVar !== undefined) {
