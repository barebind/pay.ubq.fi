--- conflicted
+++ resolved
@@ -33,13 +33,7 @@
     ".svg": "dataurl",
   },
   outdir: "static/out",
-<<<<<<< HEAD
-  define: createEnvDefines(["SUPABASE_URL", "SUPABASE_ANON_KEY"]),
-=======
-  define: {
-    extraRpcs: JSON.stringify(allNetworkUrls),
-  },
->>>>>>> 7855fbd1
+  define: createEnvDefines(["SUPABASE_URL", "SUPABASE_ANON_KEY"], { allNetworkUrls }),
 };
 
 esbuild
@@ -52,10 +46,10 @@
     process.exit(1);
   });
 
-function createEnvDefines(variableNames: string[]): Record<string, string> {
+function createEnvDefines(envVarNames: string[], extras: Record<string, unknown>): Record<string, string> {
   const defines: Record<string, string> = {};
   dotenv.config();
-  for (const name of variableNames) {
+  for (const name of envVarNames) {
     const envVar = process.env[name];
     if (envVar !== undefined) {
       defines[name] = JSON.stringify(envVar);
@@ -63,5 +57,11 @@
       throw new Error(`Missing environment variable: ${name}`);
     }
   }
+  for (const key in extras) {
+    if (Object.prototype.hasOwnProperty.call(extras, key)) {
+      defines[key] = JSON.stringify(extras[key]);
+    }
+  }
+  defines["extraRpcs"] = JSON.stringify(extraRpcs);
   return defines;
 }