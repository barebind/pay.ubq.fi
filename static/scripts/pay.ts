import { ethers } from "ethers";
import { JsonRpcSigner } from "@ethersproject/providers";
import { daiAbi, permit2Abi } from "./abis";
import { TxType, txData, setClaimMessage } from "./render-transaction";

const permit2Address = "0x000000000022D473030F116dDEE9F6B43aC78BA3";

const notifications = document.querySelector(".notifications") as HTMLElement;
const claimButtonElem = document.getElementById("claimButton") as HTMLButtonElement;
const buttonMark = document.querySelector(".claim-icon") as HTMLElement;
const claimLoader = document.querySelector(".claim-loader") as HTMLElement;

// Object containing details for different types of toasts
const toastDetails = {
  timer: 5000,
  success: {
    icon: "fa-circle-check",
  },
  error: {
    icon: "fa-circle-xmark",
  },
  warning: {
    icon: "fa-triangle-exclamation",
  },
  info: {
    icon: "fa-circle-info",
  },
};

const removeToast = toast => {
  toast.classList.add("hide");
  if (toast.timeoutId) {
    clearTimeout(toast.timeoutId); // Clearing the timeout for the toast
  }
  setTimeout(() => toast.remove(), 500); // Removing the toast after 500ms
};

// mimics https://github.com/Uniswap/permit2/blob/db96e06278b78123970183d28f502217bef156f4/src/SignatureTransfer.sol#L150
const bitmapPositions = (nonce: string) => {
  const dividend = BigInt(nonce);
  const divisor = BigInt("256");
  const quotient = dividend / divisor;
  return quotient.toString();
};

const checkPermitClaimed = async (signer: JsonRpcSigner) => {
  // get tx from window
  let tx = (window as any).txData as typeof txData;

  // Set contract address and ABI
  const permit2Contract = new ethers.Contract(permit2Address, permit2Abi, signer);

  const claimed = await permit2Contract.nonceBitmap(txData?.owner, bitmapPositions(tx?.permit?.nonce));

  return claimed?.toString() !== "0"; // 0 is not claimed, any digit greater than 0 indicates claimed
};

const createToast = (id: string, text: string) => {
  // Getting the icon and text for the toast based on the id passed
  const { icon } = toastDetails[id];
  const toast = document.createElement("li") as any; // Creating a new 'li' element for the toast
  toast.className = `toast ${id}`; // Setting the classes for the toast
  // Setting the inner HTML for the toast
  toast.innerHTML = `
      <div class="column">
          <i class="fa-solid ${icon}"></i>
          <span>${text}</span>
      </div>
      <i class="fa-solid fa-xmark" onclick="removeToast(this.parentElement)"></i>
    `;
  notifications.appendChild(toast); // Append the toast to the notification ul

  // Setting a timeout to remove the toast after the specified duration
  toast!.timeoutId = setTimeout(() => removeToast(toast), toastDetails.timer);
};

const disableClaimButton = (triggerLoader = true) => {
  claimButtonElem!.disabled = true;

  // Adding this because not all disabling should trigger loading spinner
  if (triggerLoader) {
    claimLoader?.classList.add("show-cl"), claimLoader?.classList.remove("hide-cl");

    buttonMark?.classList.add("hide-cl"), buttonMark?.classList.remove("show-cl");
  }
};

const enableClaimButton = () => {
  claimButtonElem!.disabled = false;

  claimLoader?.classList.add("hide-cl"), claimLoader?.classList.remove("show-cl");

  buttonMark?.classList.add("show-cl"), buttonMark?.classList.remove("hide-cl");
};

const ErrorHandler = (error: any, extra: string | undefined = undefined) => {
  delete error.stack;
  let ErrorData = JSON.stringify(error, null, 2);
  if (extra !== undefined) {
    createToast("error", extra);
    return;
  }
  // parse error data to get error message
  const parsedError = JSON.parse(ErrorData);
  const errorMessage = parsedError?.error?.message;
  createToast("error", `Error: ${errorMessage}`);
};

const connectWallet = async (): Promise<JsonRpcSigner> => {
  try {
    const provider = new ethers.providers.Web3Provider(window.ethereum, "any");
    await provider.send("eth_requestAccounts", []);
    const signer = provider.getSigner();
    return signer;
  } catch (error: any) {
    if (error?.message?.includes("missing provider")) {
      createToast("error", "Error: Please use a web3 enabled browser.");
    } else {
      createToast("error", "Error: Please connect your wallet.");
    }
    return {} as JsonRpcSigner;
  }
};

const withdraw = async (signer: JsonRpcSigner, txData: TxType, predefined: string | undefined = undefined) => {
  const permit2Contract = new ethers.Contract(permit2Address, permit2Abi, signer);
  await permit2Contract
    .permitTransferFrom(txData.permit, txData.transferDetails, txData.owner, txData.signature)
    .then((tx: any) => {
      // get success message
      createToast("success", `Transaction sent: ${tx?.hash}`);
      tx.wait().then((receipt: any) => {
        createToast("success", `Transaction confirmed: ${receipt?.transactionHash}`);
      });
      enableClaimButton();
    })
    .catch((error: any) => {
      ErrorHandler(error, predefined);
      enableClaimButton();
    });
};

const fetchTreasury = async (): Promise<{ balance: number; allowance: number }> => {
  try {
    const provider = new ethers.providers.Web3Provider((window as any).ethereum);
    if (!provider || !provider.provider.isMetaMask) {
      createToast("error", "Please connect to MetaMask.");
      disableClaimButton(false);
      return { balance: -1, allowance: -1 };
    }

    const chainId = await provider!.provider!.request!({ method: "eth_chainId" });

    // watch for chain changes
    window.ethereum.on("chainChanged", async (chainId: string) => {
      console.log(chainId);
      if (chainId === "0x1" || chainId === "0x5") {
        // enable the button once on the correct network
        enableClaimButton();
      }
    });

    // if its not on ethereum mainnet, display error
    if (chainId !== "0x1" && chainId !== "0x5") {
      createToast("error", "Please switch to Ethereum Mainnet.");
      disableClaimButton(false);
      return { balance: -1, allowance: -1 };
    }

    const tokenAddress = txData.permit.permitted.token;
    const tokenContract = new ethers.Contract(tokenAddress, daiAbi, provider);
    const balance = await tokenContract.balanceOf(txData.owner);
    const allowance = await tokenContract.allowance(txData.owner, permit2Address);
    return { balance, allowance };
  } catch (error: any) {
    return { balance: -1, allowance: -1 };
  }
};

const toggleStatus = async (balance: number, allowance: number, signer: JsonRpcSigner) => {
  let decimals = 18
  if (signer._isSigner) {
    const tokenContract = new ethers.Contract(txData.permit.permitted.token, daiAbi, signer);
    decimals = await tokenContract.decimals();
  }
  const trBalance = document.querySelector(".tr-balance") as Element;
  const trAllowance = document.querySelector(".tr-allowance") as Element;
<<<<<<< HEAD
  // get token decimals
  const decimals = await tokenContract.decimals();
  trBalance.textContent = balance ? `$${ethers.utils.formatUnits(balance, decimals)}` : 'N/A';
  trAllowance.textContent = balance ? `$${ethers.utils.formatUnits(allowance, decimals)}` : 'N/A';
=======
  trBalance.textContent = balance > 0 ? `$${ethers.utils.formatUnits(balance, +decimals)}` : 'N/A';
  trAllowance.textContent = balance > 0 ? `$${ethers.utils.formatUnits(allowance, +decimals)}` : 'N/A';
>>>>>>> 80d175e5
};

export const pay = async (): Promise<void> => {
  let detailsVisible = false;

  const table = document.getElementsByTagName(`table`)[0];
  table.setAttribute(`data-details-visible`, detailsVisible.toString());

  const additionalDetailsElem = document.getElementById(`additionalDetails`) as Element;
  additionalDetailsElem.addEventListener("click", () => {
    detailsVisible = !detailsVisible;
    table.setAttribute(`data-details-visible`, detailsVisible.toString());
  });

  const signer = await connectWallet();

  // check if permit is already claimed
  if (signer._isSigner) {
    let claimed = await checkPermitClaimed(signer);

    if (claimed) {
      setClaimMessage("Notice", `Permit already claimed`);
      table.setAttribute(`data-claim`, "none");
    }
  }

  claimButtonElem.addEventListener("click", async () => {
    try {
      if (!signer._isSigner) {
        return;
      }
      disableClaimButton();

      const { balance, allowance } = await fetchTreasury();
      await toggleStatus(balance, allowance, signer);
      let predefined: string | undefined = undefined;

      if (!(balance >= Number(txData.permit.permitted.amount) && allowance >= Number(txData.permit.permitted.amount))) {
        if (balance >= Number(txData.permit.permitted.amount)) {
          predefined = "Error: Not enough allowance to claim.";
        } else {
          predefined = "Error: Not enough funds on treasury to claim.";
        }
      }
      await withdraw(signer, txData, predefined);
    } catch (error: unknown) {
      ErrorHandler(error, "");
      enableClaimButton();
    }
  });

  const { balance, allowance } = await fetchTreasury();
  await toggleStatus(balance, allowance, signer);

  // display commit hash
  const commit = await fetch("commit.txt");
  if (commit.ok) {
    const commitHash = await commit.text();
    const buildElement = document.querySelector(`#build a`) as any;
    buildElement.innerHTML = `${commitHash}`;
    buildElement.href = `https://github.com/ubiquity/generate-permit/commit/${commitHash}`;
  }
  // check system light mode
  const systemPrefersDark = window.matchMedia("(prefers-color-scheme: dark)").matches;

  const drawConfig = {
    cell_resolution: 24,
    point_resolution: 1,
    shade: 255,
    step: 0.01,
    refresh: 1000 / 60,
    target: document.getElementById("grid"),
  };

  systemPrefersDark && (window as any).draw(drawConfig);
};<|MERGE_RESOLUTION|>--- conflicted
+++ resolved
@@ -185,15 +185,8 @@
   }
   const trBalance = document.querySelector(".tr-balance") as Element;
   const trAllowance = document.querySelector(".tr-allowance") as Element;
-<<<<<<< HEAD
-  // get token decimals
-  const decimals = await tokenContract.decimals();
-  trBalance.textContent = balance ? `$${ethers.utils.formatUnits(balance, decimals)}` : 'N/A';
-  trAllowance.textContent = balance ? `$${ethers.utils.formatUnits(allowance, decimals)}` : 'N/A';
-=======
-  trBalance.textContent = balance > 0 ? `$${ethers.utils.formatUnits(balance, +decimals)}` : 'N/A';
-  trAllowance.textContent = balance > 0 ? `$${ethers.utils.formatUnits(allowance, +decimals)}` : 'N/A';
->>>>>>> 80d175e5
+  trBalance.textContent = balance > 0 ? `$${ethers.utils.formatUnits(balance, decimals)}` : 'N/A';
+  trAllowance.textContent = balance > 0 ? `$${ethers.utils.formatUnits(allowance, decimals)}` : 'N/A';
 };
 
 export const pay = async (): Promise<void> => {
