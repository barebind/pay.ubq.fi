--- conflicted
+++ resolved
@@ -108,15 +108,15 @@
 
 const connectWallet = async (): Promise<JsonRpcSigner> => {
   try {
-    const provider = new ethers.providers.Web3Provider((window).ethereum, "any");
+    const provider = new ethers.providers.Web3Provider(window.ethereum, "any");
     await provider.send("eth_requestAccounts", []);
     const signer = provider.getSigner();
     return signer;
   } catch (error: any) {
-    if(error?.message?.includes("missing provider")) {
-      console.error("Error: Please use a web3 enabled browser.");
+    if (error?.message?.includes("missing provider")) {
+      createToast("error", "Error: Please use a web3 enabled browser.");
     } else {
-      console.error("Error: Please connect your wallet.");
+      createToast("error", "Error: Please connect your wallet.");
     }
     return {} as JsonRpcSigner;
   }
@@ -141,9 +141,31 @@
 };
 
 const fetchTreasury = async (): Promise<{ balance: number; allowance: number }> => {
-<<<<<<< HEAD
   try {
-    const provider = new ethers.providers.Web3Provider((window).ethereum)
+    const provider = new ethers.providers.Web3Provider((window as any).ethereum);
+    if (!provider || !provider.provider.isMetaMask) {
+      createToast("error", "Please connect to MetaMask.");
+      disableClaimButton(false);
+      return { balance: -1, allowance: -1 };
+    }
+
+    const chainId = await provider!.provider!.request!({ method: "eth_chainId" });
+
+    // watch for chain changes
+    (window as any).ethereum.on("chainChanged", async (chainId: string) => {
+      console.log(chainId);
+      if (chainId === "0x1" || chainId === "0x5") {
+        // enable the button once on the correct network
+        enableClaimButton();
+      }
+    });
+
+    // if its not on ethereum mainnet, display error
+    if (chainId !== "0x1" && chainId !== "0x5") {
+      createToast("error", "Please switch to Ethereum Mainnet.");
+      disableClaimButton(false);
+      return { balance: -1, allowance: -1 };
+    }
 
     const tokenAddress = txData.permit.permitted.token;
     const tokenContract = new ethers.Contract(tokenAddress, daiAbi, provider);
@@ -151,52 +173,20 @@
     const allowance = await tokenContract.allowance(txData.owner, permit2Address);
     return { balance, allowance };
   } catch (error: any) {
-    if(error?.message?.includes("missing provider")) {
-      alert("Error: Please use a web3 enabled browser.");
+    if (error?.message?.includes("missing provider")) {
+      createToast("error", "Error: Please use a web3 enabled browser.");
     } else {
-      alert("Error: Please connect your wallet.");
+      createToast("error", "Error: Please connect your wallet.");
     }
     return { balance: -1, allowance: -1 };
   }
-=======
-  const provider = new ethers.providers.Web3Provider((window as any).ethereum);
-  if (!provider || !provider.provider.isMetaMask) {
-    createToast("error", "Please connect to MetaMask.");
-    disableClaimButton(false);
-    return { balance: -1, allowance: -1 };
-  }
-
-  const chainId = await provider!.provider!.request!({ method: "eth_chainId" });
-
-  // watch for chain changes
-  (window as any).ethereum.on("chainChanged", async (chainId: string) => {
-    console.log(chainId);
-    if (chainId === "0x1" || chainId === "0x5") {
-      // enable the button once on the correct network
-      enableClaimButton();
-    }
-  });
-
-  // if its not on ethereum mainnet, display error
-  if (chainId !== "0x1" && chainId !== "0x5") {
-    createToast("error", "Please switch to Ethereum Mainnet.");
-    disableClaimButton(false);
-    return { balance: -1, allowance: -1 };
-  }
-
-  const tokenAddress = txData.permit.permitted.token;
-  const tokenContract = new ethers.Contract(tokenAddress, daiAbi, provider);
-  const balance = await tokenContract.balanceOf(txData.owner);
-  const allowance = await tokenContract.allowance(txData.owner, permit2Address);
-  return { balance, allowance };
->>>>>>> cc6c04cb
 };
 
 const toggleStatus = async (balance: number, allowance: number) => {
   const trBalance = document.querySelector(".tr-balance") as Element;
   const trAllowance = document.querySelector(".tr-allowance") as Element;
-  trBalance.textContent = balance > 0 ? `$${ethers.utils.formatUnits(balance, 18)}` : 'N/A';
-  trAllowance.textContent = balance > 0 ? `$${ethers.utils.formatUnits(allowance, 18)}` : 'N/A';
+  trBalance.textContent = balance > 0 ? `$${ethers.utils.formatUnits(balance, 18)}` : "N/A";
+  trAllowance.textContent = balance > 0 ? `$${ethers.utils.formatUnits(allowance, 18)}` : "N/A";
 };
 
 export const pay = async (): Promise<void> => {
@@ -223,15 +213,12 @@
 
   claimButtonElem.addEventListener("click", async () => {
     try {
-<<<<<<< HEAD
       const signer = await connectWallet();
 
-      if (!signer._isSigner){
-        return
+      if (!signer._isSigner) {
+        return;
       }
-=======
       disableClaimButton();
->>>>>>> cc6c04cb
 
       const { balance, allowance } = await fetchTreasury();
       await toggleStatus(balance, allowance);
