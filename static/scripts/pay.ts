--- conflicted
+++ resolved
@@ -154,34 +154,7 @@
 
 const fetchTreasury = async (): Promise<{ balance: number; allowance: number; decimals: number }> => {
   try {
-<<<<<<< HEAD
-    const provider = new ethers.providers.Web3Provider((window as any).ethereum);
-    if (!provider || !provider.provider.isMetaMask) {
-      createToast("error", "Please connect to MetaMask.");
-      disableClaimButton(false);
-      return { balance: -1, allowance: -1 };
-    }
-
-    const chainId = await provider!.provider!.request!({ method: "eth_chainId" });
-
-    // watch for chain changes
-    window.ethereum.on("chainChanged", async (chainId: string) => {
-      if (supportedChains.includes(chainId)) {
-        // enable the button once on the correct network
-        enableClaimButton();
-      }
-    });
-
-    // if its not on ethereum mainnet, gnosis, or goerli, display error
-    if (!supportedChains.includes(chainId)) {
-      createToast("error", `Please switch to ${txData.permit.permitted.token === daiAddress ? "Ethereum Mainnet" : "Gnosis Chain"}`);
-      disableClaimButton(false);
-      return { balance: -1, allowance: -1 };
-    }
-
-=======
     const provider = new ethers.providers.JsonRpcProvider(networkRpc[claimNetworkId]);
->>>>>>> ed640bd9
     const tokenAddress = txData.permit.permitted.token;
     const tokenContract = new ethers.Contract(tokenAddress, daiAbi, provider);
     const balance = await tokenContract.balanceOf(txData.owner);
