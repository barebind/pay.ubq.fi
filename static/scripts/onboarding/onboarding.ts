import { JsonRpcSigner } from "@ethersproject/providers";
import { createOrUpdateTextFile } from "@octokit/plugin-create-or-update-text-file";
import { Octokit } from "@octokit/rest";
import { PERMIT2_ADDRESS } from "@uniswap/permit2-sdk";
import { ethers } from "ethers";
import { parseUnits } from "ethers/lib/utils";
import _sodium from "libsodium-wrappers";
import YAML from "yaml";
<<<<<<< HEAD
import { erc20Abi } from "../rewards/abis/erc20Abi";
import { NetworkIds, Tokens, getNetworkName } from "../rewards/constants";
=======
import { DefaultConfig } from "../../../lib/ubiquibot/src/configs/ubiquibot-config-default";
import { MergedConfig } from "../../../lib/ubiquibot/src/types";
import { erc20Abi } from "../rewards/abis/erc20Abi";
import { getNetworkName, NetworkIds, Tokens } from "../rewards/constants";
>>>>>>> 6c9239ab

const classes = ["error", "warn", "success"];
const inputClasses = ["input-warn", "input-error", "input-success"];
const outKey = document.getElementById("outKey") as HTMLInputElement;
const githubPAT = document.getElementById("githubPat") as HTMLInputElement;
const orgName = document.getElementById("orgName") as HTMLInputElement;
const walletPrivateKey = document.getElementById("walletPrivateKey") as HTMLInputElement;
// cspell: word ress // weird cspell bug seperating add and ress
const safeAddressInput = document.getElementById("safeAddress") as HTMLInputElement;
const setBtn = document.getElementById("setBtn") as HTMLButtonElement;
const allowanceInput = document.getElementById("allowance") as HTMLInputElement;
const chainIdSelect = document.getElementById("chainId") as HTMLSelectElement;
const loader = document.querySelector(".loader-wrap") as HTMLElement;

const APP_ID = 236521;
const REPO_NAME = "ubiquibot-config";
const KEY_PATH = ".github/ubiquibot-config.yml";
const PRIVATE_ENCRYPTED_KEY_NAME = "privateKeyEncrypted";
const EVM_NETWORK_KEY_NAME = "evmNetworkId";
const KEY_PREFIX = "HSK_";
// cspell:disable-next-line
const X25519_KEY = "5ghIlfGjz_ChcYlBDOG7dzmgAgBPuTahpvTMBipSH00";
const SAFE_ADDRESS = "safe-address";
const EVM_NETWORK_ID = "evm-network-id";
const STATUS_LOG = ".status-log";

let encryptedValue = "";

<<<<<<< HEAD
interface ConfLabel {
  name: string;
}

interface CommandLabel {
  name: string;
  enabled: boolean;
}

interface Incentive {
  comment: {
    elements: Record<string, unknown>;
    totals: {
      word: number;
    };
  };
}

interface Control {
  label: boolean;
  organization: boolean;
}

interface Configuration {
  "private-key-encrypted"?: string;
  "safe-address"?: string;
  "base-multiplier"?: number;
  "auto-pay-mode"?: boolean;
  "analytics-mode"?: boolean;
  "max-concurrent-bounties"?: number;
  "incentive-mode"?: boolean;
  "evm-network-id"?: number;
  "price-multiplier"?: number;
  "issue-creator-multiplier"?: number;
  "payment-permit-max-price"?: number;
  "max-concurrent-assigns"?: number;
  "assistive-pricing"?: boolean;
  "disable-analytics"?: boolean;
  "comment-incentives"?: boolean;
  "register-wallet-with-verification"?: boolean;
  "promotion-comment"?: string;
  "default-labels"?: string[];
  "time-labels"?: ConfLabel[];
  "priority-labels"?: ConfLabel[];
  "command-settings"?: CommandLabel[];
  incentives?: Incentive;
  "enable-access-control"?: Control;
}

let defaultConf: Configuration = {
  "private-key-encrypted": "",
  "safe-address": "",
  "base-multiplier": 1,
  "auto-pay-mode": false,
  "analytics-mode": false,
  "max-concurrent-bounties": 1,
  "incentive-mode": false,
  "evm-network-id": 1,
  "price-multiplier": 1,
  "issue-creator-multiplier": 1,
  "payment-permit-max-price": 1,
  "max-concurrent-assigns": 1,
  "assistive-pricing": false,
  "disable-analytics": false,
  "comment-incentives": false,
  "register-wallet-with-verification": false,
  "promotion-comment": "",
  "default-labels": [],
  "time-labels": [],
  "priority-labels": [],
  "command-settings": [],
  incentives: {
    comment: {
      elements: {},
      totals: {
        word: 0,
      },
    },
  },
  "enable-access-control": {
    label: false,
    organization: true,
  },
};
//                                            // a cheeky way to get around the any type that parse returns
export async function parseYAML(data: string | undefined): Promise<ReturnType<typeof YAML.parse> | undefined> {
=======
let defaultConf = DefaultConfig;

export const parseYAML = async <T>(data: string | undefined) => {
>>>>>>> 6c9239ab
  if (!data) return undefined;
  try {
    const parsedData = await YAML.parse(data);
    if (parsedData !== null) {
      return parsedData as T;
    } else {
      return undefined;
    }
  } catch (error) {
    return undefined;
  }
}

<<<<<<< HEAD
export async function parseJSON(data: NonNullable<string>): Promise<ReturnType<typeof JSON.parse> | undefined> {
  try {
    return await JSON.parse(data);
=======
export const parseJSON = async <T>(data: string) => {
  try {
    const parsedData = await JSON.parse(data);
    return parsedData as T;
>>>>>>> 6c9239ab
  } catch (error) {
    return undefined;
  }
}

export function stringifyYAML(value: Configuration): string {
  return YAML.stringify(value, { defaultKeyType: "PLAIN", defaultStringType: "QUOTE_DOUBLE", lineWidth: 0 });
}

<<<<<<< HEAD
export async function getConf(initial: boolean = false): Promise<string | undefined> {
=======
export const getConf = async (): Promise<string | undefined> => {
>>>>>>> 6c9239ab
  try {
    const octokit = new Octokit({ auth: githubPAT.value });
    const { data } = await octokit.rest.repos.getContent({
      owner: orgName.value,
      repo: REPO_NAME,
      path: KEY_PATH,
      mediaType: {
        format: "raw",
      },
    });
    return data as unknown as string;
  } catch (error: unknown) {
    return undefined;
  }
}

function getTextBox(text: string) {
  const strLen = text.split("\n").length * 22;
  return `${strLen > 140 ? strLen : 140}px`;
}

function resetToggle() {
  (walletPrivateKey.parentNode?.querySelector(STATUS_LOG) as HTMLElement).innerHTML = "";
  (githubPAT.parentNode?.querySelector(STATUS_LOG) as HTMLElement).innerHTML = "";
  (orgName.parentNode?.querySelector(STATUS_LOG) as HTMLElement).innerHTML = "";
}

function classListToggle(targetElem: HTMLElement, target: "error" | "warn" | "success", inputElem?: HTMLInputElement | HTMLTextAreaElement) {
  classes.forEach((className) => targetElem.classList.remove(className));
  targetElem.classList.add(target);

  if (inputElem) {
    inputClasses.forEach((className) => inputElem.classList.remove(className));
    inputElem.classList.add(`input-${target}`);
  }
}

function statusToggle(type: "error" | "warn" | "success", message: string) {
  resetToggle();
  const statusKey = document.getElementById("statusKey") as HTMLInputElement;
  classListToggle(statusKey, type);
  statusKey.value = message;
}

function focusToggle(targetElem: HTMLInputElement | HTMLTextAreaElement, type: "error" | "warn" | "success", message: string) {
  resetToggle();
  const infoElem = targetElem.parentNode?.querySelector(STATUS_LOG) as HTMLElement;
  infoElem.innerHTML = message;
  classListToggle(infoElem, type, targetElem);
  targetElem.focus();
}

function toggleLoader(state: "start" | "end") {
  if (state === "start") {
    setBtn.disabled = true;
    loader.style.display = "flex";
  } else {
    setBtn.disabled = false;
    loader.style.display = "none";
  }
}

function singleToggle(type: "error" | "warn" | "success", message: string, focusElem?: HTMLInputElement | HTMLTextAreaElement) {
  statusToggle(type, message);

  if (focusElem) {
    focusToggle(focusElem, type, message);
  }

  toggleLoader("end");
}

async function sodiumEncryptedSeal(publicKey: string, secret: string) {
  outKey.value = "";
  encryptedValue = "";
  try {
    await _sodium.ready;
    const sodium = _sodium;

    const binkey = sodium.from_base64(publicKey, sodium.base64_variants.URLSAFE_NO_PADDING);
    const binsec = sodium.from_string(secret);
    const encBytes = sodium.crypto_box_seal(binsec, binkey);
    const output = sodium.to_base64(encBytes, sodium.base64_variants.URLSAFE_NO_PADDING);
<<<<<<< HEAD
    defaultConf[KEY_NAME] = output;
    defaultConf[EVM_NETWORK_ID] = Number(chainIdSelect.value);
    defaultConf[SAFE_ADDRESS] = safeAddressInput.value;
    outKey.value = stringifyYAML(defaultConf);
=======
    defaultConf[PRIVATE_ENCRYPTED_KEY_NAME] = output;
    defaultConf[EVM_NETWORK_KEY_NAME] = Number(chainIdSelect.value);
    outKey.value = YAMLStringify(defaultConf);
>>>>>>> 6c9239ab
    outKey.style.height = getTextBox(outKey.value);
    encryptedValue = output;
    singleToggle("success", `Success: Key Encryption is ok.`);
  } catch (error: unknown) {
    if (error instanceof Error) {
      console.error(error);
      singleToggle("error", `Error: ${error.message}`);
    }
  }
}

async function setConfig() {
  try {
    toggleLoader("start");
    const pluginKit = Octokit.plugin(createOrUpdateTextFile);
    const octokit = new pluginKit({ auth: githubPAT.value });
    const { data: userInfo } = await octokit.rest.users.getByUsername({
      username: orgName.value,
    });
    if (userInfo.type === "Organization") {
      const repositoryId = await getRepoID(octokit, orgName.value, REPO_NAME);

      const { data: appInstallations } = await octokit.rest.orgs.listAppInstallations({
        org: orgName.value,
        per_page: 100,
      });
      const ins = appInstallations.installations.filter((installation) => installation.app_id === APP_ID);

<<<<<<< HEAD
      await handleInstall(octokit, orgName, repositoryId, ins, chainIdSelect, safeAddressInput);
=======
        const conf = await getConf();

        const updatedConf = defaultConf;
        const parsedConf = await parseYAML<MergedConfig>(conf);
        updatedConf[PRIVATE_ENCRYPTED_KEY_NAME] = encryptedValue;
        updatedConf[EVM_NETWORK_KEY_NAME] = Number(chainIdSelect.value);

        // combine configs (default + remote org wide)
        const combinedConf = Object.assign(updatedConf, parsedConf);

        const stringified = YAMLStringify(combinedConf);
        outKey.value = stringified;
        const { updated } = await octokit.createOrUpdateTextFile({
          owner: orgName.value,
          repo: REPO_NAME,
          path: KEY_PATH,
          content: stringified,
          message: `${crypto.randomUUID()}`,
        });

        if (updated) {
          singleToggle("success", `Success: private key is updated.`);
        } else {
          singleToggle("success", `Success: private key is upto date.`);
        }

        await nextStep();
      } else {
        singleToggle("warn", `Warn: Please install the app first.`);
      }
>>>>>>> 6c9239ab
    } else {
      singleToggle("error", `Error: Not an organization.`, orgName);
    }
  } catch (error) {
    if (!(error instanceof Error)) {
      return console.error(error);
    }
    console.error(error);
    singleToggle("error", `Error: ${error.message}`);
  }
}

async function handleInstall(
  octokit: Octokit,
  orgName: HTMLInputElement,
  repositoryId: number | null,
  ins: { id: number }[],
  chainIdSelect: HTMLSelectElement,
  safeAddressInput: HTMLInputElement
) {
  if (ins.length > 0) {
    const installationId = ins[0].id;
    const { data: installedRepos } = await octokit.rest.apps.listInstallationReposForAuthenticatedUser({
      installation_id: installationId,
    });
    const irs = installedRepos.repositories.filter((installedRepo) => installedRepo.id === repositoryId);

    if (irs.length === 0) {
      if (!repositoryId) {
        singleToggle("error", `Error: Repo initialization failed, try again later.`);
        return;
      }
      await octokit.rest.apps.addRepoToInstallationForAuthenticatedUser({
        installation_id: installationId,
        repository_id: repositoryId,
      });
    }

    const conf = await getConf();

    const updatedConf = defaultConf;
    const parsedConf: Configuration | undefined = await parseYAML(conf);
    updatedConf[KEY_NAME] = encryptedValue;
    updatedConf[EVM_NETWORK_ID] = Number(chainIdSelect.value);
    updatedConf[SAFE_ADDRESS] = safeAddressInput.value;

    // combine configs (default + remote org wide)
    const combinedConf = Object.assign(updatedConf, parsedConf);

    const stringified = stringifyYAML(combinedConf);
    outKey.value = stringified;
    const { status } = await octokit.repos.createOrUpdateFileContents({
      owner: orgName.value,
      repo: REPO_NAME,
      path: KEY_PATH,
      content: stringified,
      message: `${crypto.randomUUID()}`,
    });

    if (status === 201 || status === 200) {
      singleToggle("success", `Success: private key is updated.`);
    } else {
      singleToggle("success", `Success: private key is upto date.`);
    }

    await nextStep();
  } else {
    singleToggle("warn", `Warn: Please install the app first.`);
  }
}

async function getRepoID(octokit: Octokit, orgName: string, repoName: string): Promise<number | null> {
  let repositoryId: number | null = null;

  try {
    const { data: repositoryInfo } = await octokit.rest.repos.get({
      owner: orgName,
      repo: repoName,
    });
    repositoryId = repositoryInfo.id;
  } catch (error) {
    if (!(error instanceof Error)) {
      console.error(error);
      return null;
    }

    console.error(error.message);
    try {
      const { data: repoRes } = await octokit.rest.repos.createInOrg({
        org: orgName,
        name: repoName,
        auto_init: true,
        private: true,
        visibility: "private",
        has_downloads: true,
      });
      repositoryId = repoRes.id;
    } catch (error) {
      if (!(error instanceof Error)) {
        console.error(error);
        return null;
      }
      console.error(error.message);
      singleToggle("error", `Error: Repo initialization failed, try again later.`);
      return null;
    }
  }
  return repositoryId;
}

function setInputListeners() {
  const inputs = document.querySelectorAll("input") as NodeListOf<HTMLInputElement>;

  inputs.forEach((input) => {
    input.addEventListener("input", (e) => {
      inputClasses.forEach((className) => (e.target as HTMLInputElement).classList.remove(className));
      (((e.target as HTMLInputElement).parentNode as HTMLElement).querySelector(STATUS_LOG) as HTMLElement).innerHTML = "";
    });
  });
}

let currentStep = 1;
let signer: JsonRpcSigner | undefined = undefined;

async function nextStep() {
  const configChainId = Number(chainIdSelect.value);

  const tokenNameSpan = document.getElementById("allowance + span");
  if (tokenNameSpan) {
    if (configChainId === NetworkIds.Mainnet) {
      tokenNameSpan.innerHTML = "DAI";
    } else if (configChainId === NetworkIds.Gnosis) {
      tokenNameSpan.innerHTML = "WXDAI";
    }
  }

  const step1 = document.getElementById("step1") as HTMLElement;
  step1.classList.add("hidden");
  const step2 = document.getElementById("step2") as HTMLElement;
  step2.classList.remove("hidden");
  const stepper = document.getElementById("stepper") as HTMLElement;
  const steps = stepper.querySelectorAll("div.step");
  steps[0].classList.remove("active");
  steps[1].classList.add("active");
  setBtn.innerText = "Approve";
  currentStep = 2;

  if (!window.ethereum) {
    singleToggle("error", `Error: Please install MetaMask or any other Ethereum wallet.`);
    return;
  }

  const provider = new ethers.providers.Web3Provider(window.ethereum);
  signer = await connectWallet();
  if (!signer) {
    singleToggle("error", `Error: Please connect to MetaMask.`);
    return;
  }

  const currentChainId = await signer.getChainId();

  if (configChainId !== currentChainId) {
    singleToggle("error", `Error: Please connect to ${getNetworkName(configChainId)}.`);
    if (await switchNetwork(provider, configChainId)) {
      singleToggle("success", ``);
    }
  }

  // watch for chain changes             making this generic suppresses the unknown comparison
  window.ethereum.on("chainChanged", async <T>(currentChainId: T | string) => {
    if (configChainId === parseInt(currentChainId as string, 16)) {
      singleToggle("success", ``);
    } else {
      singleToggle("error", `Error: Please connect to ${getNetworkName(configChainId)}.`);
      switchNetwork(provider, configChainId).catch((error) => {
        console.error(error);
      });
    }
  });
}

async function connectWallet(): Promise<JsonRpcSigner | undefined> {
  try {
    const provider = new ethers.providers.Web3Provider(window.ethereum, "any");
    await provider.send("eth_requestAccounts", []);
    return provider.getSigner();
  } catch (error: unknown) {
    if (error instanceof Error) {
      if (error?.message?.includes("missing provider")) {
        singleToggle("error", "Error: Please install MetaMask.");
      } else {
        singleToggle("error", "Error: Please connect your wallet.");
      }
      return undefined;
    }
  }
}

async function switchNetwork(provider: ethers.providers.Web3Provider, chainId: string | number): Promise<boolean> {
  try {
    // if chainId is a number then convert it to hex
    if (typeof chainId === "number") {
      chainId = `0x${chainId.toString(16)}`;
    }
    // if chainId is a string but doesn't start with 0x then convert it to hex
    if (typeof chainId === "string" && !chainId.startsWith("0x")) {
      chainId = `0x${Number(chainId).toString(16)}`;
    }
    await provider.send("wallet_switchEthereumChain", [{ chainId: chainId }]);
    return true;
  } catch (error: unknown) {
    return false;
  }
}

function isHex(str: string): boolean {
  const regexp = /^[0-9a-fA-F]+$/;
  return regexp.test(str);
}

async function step1Handler() {
  if (walletPrivateKey.value === "") {
    singleToggle("warn", `Warn: Private_Key is not set.`, walletPrivateKey);
    return;
  }
  if (!isHex(walletPrivateKey.value)) {
    singleToggle("warn", `Warn: Private_Key is not a valid hex string.`, walletPrivateKey);
    return;
  }
  if (walletPrivateKey.value.length !== 64) {
    singleToggle("warn", `Warn: Private_Key must be 32 bytes long.`, walletPrivateKey);
    return;
  }
  if (orgName.value === "") {
    singleToggle("warn", `Warn: Org Name is not set.`, orgName);
    return;
  }
  if (githubPAT.value === "") {
    singleToggle("warn", `Warn: GitHub PAT is not set.`, githubPAT);
    return;
  }

  await sodiumEncryptedSeal(X25519_KEY, `${KEY_PREFIX}${walletPrivateKey.value}`);
  setConfig().catch((error) => {
    console.error(error);
  });
}

async function step2Handler() {
  try {
    if (!window.ethereum) {
      singleToggle("error", `Error: Please install MetaMask or any other Ethereum wallet.`);
      return;
    }

    const provider = new ethers.providers.Web3Provider(window.ethereum);

    // if wallet is still not connected then retry connecting
    if (!signer) {
      signer = await connectWallet();
      if (!signer) {
        singleToggle("error", `Error: Please connect to MetaMask.`);
        return;
      }
    }

    const walletChainId = await signer.getChainId();
    const configChainId = Number(chainIdSelect.value);

    window.ethereum.on("chainChanged", async <T>(currentChainId: T | string) => {
      if (configChainId === parseInt(currentChainId as string, 16)) {
        singleToggle("success", ``);
      } else {
        singleToggle("error", `Error: Please connect to ${chainIdSelect.value}.`);
        switchNetwork(provider, configChainId).catch((error) => {
          console.error(error);
        });
      }
    });

    if (walletChainId !== configChainId && !(await switchNetwork(provider, configChainId))) {
      singleToggle("error", `Error: Switch to the correct chain.`);
      return;
    }

    // load token contract
    let token = "";
    if (configChainId === NetworkIds.Mainnet) {
      token = Tokens.DAI;
    } else if (configChainId === NetworkIds.Gnosis) {
      token = Tokens.WXDAI;
    }
    const erc20 = new ethers.Contract(token, erc20Abi, signer);
    const decimals = await erc20.decimals();
    const allowance = Number(allowanceInput.value);
    if (allowance <= 0) {
      singleToggle("error", `Error: Allowance should be greater than 0.`);
      return;
    }

    await erc20.approve(PERMIT2_ADDRESS, parseUnits(allowance.toString(), decimals));
    singleToggle("success", `Success`);
  } catch (error: unknown) {
    if (error instanceof Error) {
      console.error(error);
      singleToggle("error", `Error: ${error.message}`);
    }
  }
}

<<<<<<< HEAD
async function init() {
  let conf = await getConf(true);
  if (conf !== undefined) {
    try {
      conf = JSON.parse(conf);
      defaultConf = conf as Configuration;
      defaultConf[KEY_NAME] = "";
=======
const init = async () => {
  if (defaultConf !== undefined) {
    try {
      defaultConf[PRIVATE_ENCRYPTED_KEY_NAME] = undefined;
>>>>>>> 6c9239ab
      setInputListeners();

      setBtn.addEventListener("click", async () => {
        if (currentStep === 1) {
          await step1Handler();
        } else if (currentStep === 2) {
          await step2Handler();
        }
      });
    } catch (error) {
      console.error(error);
    }
  } else {
    throw new Error("Default config fetch failed");
  }
}

init().catch((error) => {
  console.error(error);
});<|MERGE_RESOLUTION|>--- conflicted
+++ resolved
@@ -6,15 +6,10 @@
 import { parseUnits } from "ethers/lib/utils";
 import _sodium from "libsodium-wrappers";
 import YAML from "yaml";
-<<<<<<< HEAD
-import { erc20Abi } from "../rewards/abis/erc20Abi";
-import { NetworkIds, Tokens, getNetworkName } from "../rewards/constants";
-=======
 import { DefaultConfig } from "../../../lib/ubiquibot/src/configs/ubiquibot-config-default";
 import { MergedConfig } from "../../../lib/ubiquibot/src/types";
 import { erc20Abi } from "../rewards/abis/erc20Abi";
 import { getNetworkName, NetworkIds, Tokens } from "../rewards/constants";
->>>>>>> 6c9239ab
 
 const classes = ["error", "warn", "success"];
 const inputClasses = ["input-warn", "input-error", "input-success"];
@@ -22,7 +17,6 @@
 const githubPAT = document.getElementById("githubPat") as HTMLInputElement;
 const orgName = document.getElementById("orgName") as HTMLInputElement;
 const walletPrivateKey = document.getElementById("walletPrivateKey") as HTMLInputElement;
-// cspell: word ress // weird cspell bug seperating add and ress
 const safeAddressInput = document.getElementById("safeAddress") as HTMLInputElement;
 const setBtn = document.getElementById("setBtn") as HTMLButtonElement;
 const allowanceInput = document.getElementById("allowance") as HTMLInputElement;
@@ -35,106 +29,13 @@
 const PRIVATE_ENCRYPTED_KEY_NAME = "privateKeyEncrypted";
 const EVM_NETWORK_KEY_NAME = "evmNetworkId";
 const KEY_PREFIX = "HSK_";
-// cspell:disable-next-line
 const X25519_KEY = "5ghIlfGjz_ChcYlBDOG7dzmgAgBPuTahpvTMBipSH00";
-const SAFE_ADDRESS = "safe-address";
-const EVM_NETWORK_ID = "evm-network-id";
-const STATUS_LOG = ".status-log";
 
 let encryptedValue = "";
 
-<<<<<<< HEAD
-interface ConfLabel {
-  name: string;
-}
-
-interface CommandLabel {
-  name: string;
-  enabled: boolean;
-}
-
-interface Incentive {
-  comment: {
-    elements: Record<string, unknown>;
-    totals: {
-      word: number;
-    };
-  };
-}
-
-interface Control {
-  label: boolean;
-  organization: boolean;
-}
-
-interface Configuration {
-  "private-key-encrypted"?: string;
-  "safe-address"?: string;
-  "base-multiplier"?: number;
-  "auto-pay-mode"?: boolean;
-  "analytics-mode"?: boolean;
-  "max-concurrent-bounties"?: number;
-  "incentive-mode"?: boolean;
-  "evm-network-id"?: number;
-  "price-multiplier"?: number;
-  "issue-creator-multiplier"?: number;
-  "payment-permit-max-price"?: number;
-  "max-concurrent-assigns"?: number;
-  "assistive-pricing"?: boolean;
-  "disable-analytics"?: boolean;
-  "comment-incentives"?: boolean;
-  "register-wallet-with-verification"?: boolean;
-  "promotion-comment"?: string;
-  "default-labels"?: string[];
-  "time-labels"?: ConfLabel[];
-  "priority-labels"?: ConfLabel[];
-  "command-settings"?: CommandLabel[];
-  incentives?: Incentive;
-  "enable-access-control"?: Control;
-}
-
-let defaultConf: Configuration = {
-  "private-key-encrypted": "",
-  "safe-address": "",
-  "base-multiplier": 1,
-  "auto-pay-mode": false,
-  "analytics-mode": false,
-  "max-concurrent-bounties": 1,
-  "incentive-mode": false,
-  "evm-network-id": 1,
-  "price-multiplier": 1,
-  "issue-creator-multiplier": 1,
-  "payment-permit-max-price": 1,
-  "max-concurrent-assigns": 1,
-  "assistive-pricing": false,
-  "disable-analytics": false,
-  "comment-incentives": false,
-  "register-wallet-with-verification": false,
-  "promotion-comment": "",
-  "default-labels": [],
-  "time-labels": [],
-  "priority-labels": [],
-  "command-settings": [],
-  incentives: {
-    comment: {
-      elements: {},
-      totals: {
-        word: 0,
-      },
-    },
-  },
-  "enable-access-control": {
-    label: false,
-    organization: true,
-  },
-};
-//                                            // a cheeky way to get around the any type that parse returns
-export async function parseYAML(data: string | undefined): Promise<ReturnType<typeof YAML.parse> | undefined> {
-=======
 let defaultConf = DefaultConfig;
 
 export const parseYAML = async <T>(data: string | undefined) => {
->>>>>>> 6c9239ab
   if (!data) return undefined;
   try {
     const parsedData = await YAML.parse(data);
@@ -146,32 +47,20 @@
   } catch (error) {
     return undefined;
   }
-}
-
-<<<<<<< HEAD
-export async function parseJSON(data: NonNullable<string>): Promise<ReturnType<typeof JSON.parse> | undefined> {
-  try {
-    return await JSON.parse(data);
-=======
+};
+
 export const parseJSON = async <T>(data: string) => {
   try {
     const parsedData = await JSON.parse(data);
     return parsedData as T;
->>>>>>> 6c9239ab
   } catch (error) {
     return undefined;
   }
-}
-
-export function stringifyYAML(value: Configuration): string {
-  return YAML.stringify(value, { defaultKeyType: "PLAIN", defaultStringType: "QUOTE_DOUBLE", lineWidth: 0 });
-}
-
-<<<<<<< HEAD
-export async function getConf(initial: boolean = false): Promise<string | undefined> {
-=======
+};
+
+export const YAMLStringify = (value: any) => YAML.stringify(value, { defaultKeyType: "PLAIN", defaultStringType: "QUOTE_DOUBLE", lineWidth: 0 });
+
 export const getConf = async (): Promise<string | undefined> => {
->>>>>>> 6c9239ab
   try {
     const octokit = new Octokit({ auth: githubPAT.value });
     const { data } = await octokit.rest.repos.getContent({
@@ -183,48 +72,49 @@
       },
     });
     return data as unknown as string;
-  } catch (error: unknown) {
+  } catch (error: any) {
     return undefined;
   }
-}
-
-function getTextBox(text: string) {
+};
+
+const getTextBox = (text: string) => {
   const strLen = text.split("\n").length * 22;
-  return `${strLen > 140 ? strLen : 140}px`;
-}
-
-function resetToggle() {
-  (walletPrivateKey.parentNode?.querySelector(STATUS_LOG) as HTMLElement).innerHTML = "";
-  (githubPAT.parentNode?.querySelector(STATUS_LOG) as HTMLElement).innerHTML = "";
-  (orgName.parentNode?.querySelector(STATUS_LOG) as HTMLElement).innerHTML = "";
-}
-
-function classListToggle(targetElem: HTMLElement, target: "error" | "warn" | "success", inputElem?: HTMLInputElement | HTMLTextAreaElement) {
-  classes.forEach((className) => targetElem.classList.remove(className));
+  const strPx = `${strLen > 140 ? strLen : 140}px`;
+  return strPx;
+};
+
+const resetToggle = () => {
+  (walletPrivateKey.parentNode?.querySelector(".status-log") as HTMLElement).innerHTML = "";
+  (githubPAT.parentNode?.querySelector(".status-log") as HTMLElement).innerHTML = "";
+  (orgName.parentNode?.querySelector(".status-log") as HTMLElement).innerHTML = "";
+};
+
+const classListToggle = (targetElem: HTMLElement, target: "error" | "warn" | "success", inputElem?: HTMLInputElement | HTMLTextAreaElement) => {
+  classes.forEach(className => targetElem.classList.remove(className));
   targetElem.classList.add(target);
 
   if (inputElem) {
-    inputClasses.forEach((className) => inputElem.classList.remove(className));
+    inputClasses.forEach(className => inputElem.classList.remove(className));
     inputElem.classList.add(`input-${target}`);
   }
-}
-
-function statusToggle(type: "error" | "warn" | "success", message: string) {
+};
+
+const statusToggle = (type: "error" | "warn" | "success", message: string) => {
   resetToggle();
   const statusKey = document.getElementById("statusKey") as HTMLInputElement;
   classListToggle(statusKey, type);
   statusKey.value = message;
-}
-
-function focusToggle(targetElem: HTMLInputElement | HTMLTextAreaElement, type: "error" | "warn" | "success", message: string) {
+};
+
+const focusToggle = (targetElem: HTMLInputElement | HTMLTextAreaElement, type: "error" | "warn" | "success", message: string) => {
   resetToggle();
-  const infoElem = targetElem.parentNode?.querySelector(STATUS_LOG) as HTMLElement;
+  const infoElem = targetElem.parentNode?.querySelector(".status-log") as HTMLElement;
   infoElem.innerHTML = message;
   classListToggle(infoElem, type, targetElem);
   targetElem.focus();
-}
-
-function toggleLoader(state: "start" | "end") {
+};
+
+const toggleLoader = (state: "start" | "end") => {
   if (state === "start") {
     setBtn.disabled = true;
     loader.style.display = "flex";
@@ -232,9 +122,9 @@
     setBtn.disabled = false;
     loader.style.display = "none";
   }
-}
-
-function singleToggle(type: "error" | "warn" | "success", message: string, focusElem?: HTMLInputElement | HTMLTextAreaElement) {
+};
+
+const singleToggle = (type: "error" | "warn" | "success", message: string, focusElem?: HTMLInputElement | HTMLTextAreaElement) => {
   statusToggle(type, message);
 
   if (focusElem) {
@@ -242,9 +132,9 @@
   }
 
   toggleLoader("end");
-}
-
-async function sodiumEncryptedSeal(publicKey: string, secret: string) {
+};
+
+const sodiumEncryptedSeal = async (publicKey: string, secret: string) => {
   outKey.value = "";
   encryptedValue = "";
   try {
@@ -255,28 +145,18 @@
     const binsec = sodium.from_string(secret);
     const encBytes = sodium.crypto_box_seal(binsec, binkey);
     const output = sodium.to_base64(encBytes, sodium.base64_variants.URLSAFE_NO_PADDING);
-<<<<<<< HEAD
-    defaultConf[KEY_NAME] = output;
-    defaultConf[EVM_NETWORK_ID] = Number(chainIdSelect.value);
-    defaultConf[SAFE_ADDRESS] = safeAddressInput.value;
-    outKey.value = stringifyYAML(defaultConf);
-=======
     defaultConf[PRIVATE_ENCRYPTED_KEY_NAME] = output;
     defaultConf[EVM_NETWORK_KEY_NAME] = Number(chainIdSelect.value);
     outKey.value = YAMLStringify(defaultConf);
->>>>>>> 6c9239ab
     outKey.style.height = getTextBox(outKey.value);
     encryptedValue = output;
     singleToggle("success", `Success: Key Encryption is ok.`);
-  } catch (error: unknown) {
-    if (error instanceof Error) {
-      console.error(error);
-      singleToggle("error", `Error: ${error.message}`);
-    }
-  }
-}
-
-async function setConfig() {
+  } catch (error: any) {
+    singleToggle("error", `Error: ${error.message}`);
+  }
+};
+
+const setConfig = async () => {
   try {
     toggleLoader("start");
     const pluginKit = Octokit.plugin(createOrUpdateTextFile);
@@ -285,17 +165,59 @@
       username: orgName.value,
     });
     if (userInfo.type === "Organization") {
-      const repositoryId = await getRepoID(octokit, orgName.value, REPO_NAME);
+      let repository_id: number | null = null;
+      try {
+        const { data: repository_info } = await octokit.rest.repos.get({
+          owner: orgName.value,
+          repo: REPO_NAME,
+        });
+        repository_id = repository_info.id;
+      } catch (error) {
+        if (!(error instanceof Error)) {
+          return console.error(error);
+        }
+
+        console.error(error.message);
+        try {
+          const { data: repo_res } = await octokit.rest.repos.createInOrg({
+            org: orgName.value,
+            name: REPO_NAME,
+            auto_init: true,
+            private: true,
+            visibility: "private",
+            has_downloads: true,
+          });
+          repository_id = repo_res.id;
+        } catch (error) {
+          if (!(error instanceof Error)) {
+            return console.error(error);
+          }
+          console.error(error.message);
+          singleToggle("error", `Error: Repo initialization failed, try again later.`);
+          return;
+        }
+      }
 
       const { data: appInstallations } = await octokit.rest.orgs.listAppInstallations({
         org: orgName.value,
         per_page: 100,
       });
-      const ins = appInstallations.installations.filter((installation) => installation.app_id === APP_ID);
-
-<<<<<<< HEAD
-      await handleInstall(octokit, orgName, repositoryId, ins, chainIdSelect, safeAddressInput);
-=======
+      const ins = appInstallations.installations.filter(installation => installation.app_id === APP_ID);
+
+      if (ins.length > 0) {
+        const installation_id = ins[0].id;
+        const { data: installed_repos } = await octokit.rest.apps.listInstallationReposForAuthenticatedUser({
+          installation_id: installation_id,
+        });
+        const irs = installed_repos.repositories.filter(installed_repo => installed_repo.id === repository_id);
+
+        if (irs.length === 0) {
+          await octokit.rest.apps.addRepoToInstallationForAuthenticatedUser({
+            installation_id: installation_id,
+            repository_id: repository_id,
+          });
+        }
+
         const conf = await getConf();
 
         const updatedConf = defaultConf;
@@ -326,7 +248,6 @@
       } else {
         singleToggle("warn", `Warn: Please install the app first.`);
       }
->>>>>>> 6c9239ab
     } else {
       singleToggle("error", `Error: Not an organization.`, orgName);
     }
@@ -337,128 +258,31 @@
     console.error(error);
     singleToggle("error", `Error: ${error.message}`);
   }
-}
-
-async function handleInstall(
-  octokit: Octokit,
-  orgName: HTMLInputElement,
-  repositoryId: number | null,
-  ins: { id: number }[],
-  chainIdSelect: HTMLSelectElement,
-  safeAddressInput: HTMLInputElement
-) {
-  if (ins.length > 0) {
-    const installationId = ins[0].id;
-    const { data: installedRepos } = await octokit.rest.apps.listInstallationReposForAuthenticatedUser({
-      installation_id: installationId,
-    });
-    const irs = installedRepos.repositories.filter((installedRepo) => installedRepo.id === repositoryId);
-
-    if (irs.length === 0) {
-      if (!repositoryId) {
-        singleToggle("error", `Error: Repo initialization failed, try again later.`);
-        return;
-      }
-      await octokit.rest.apps.addRepoToInstallationForAuthenticatedUser({
-        installation_id: installationId,
-        repository_id: repositoryId,
-      });
-    }
-
-    const conf = await getConf();
-
-    const updatedConf = defaultConf;
-    const parsedConf: Configuration | undefined = await parseYAML(conf);
-    updatedConf[KEY_NAME] = encryptedValue;
-    updatedConf[EVM_NETWORK_ID] = Number(chainIdSelect.value);
-    updatedConf[SAFE_ADDRESS] = safeAddressInput.value;
-
-    // combine configs (default + remote org wide)
-    const combinedConf = Object.assign(updatedConf, parsedConf);
-
-    const stringified = stringifyYAML(combinedConf);
-    outKey.value = stringified;
-    const { status } = await octokit.repos.createOrUpdateFileContents({
-      owner: orgName.value,
-      repo: REPO_NAME,
-      path: KEY_PATH,
-      content: stringified,
-      message: `${crypto.randomUUID()}`,
-    });
-
-    if (status === 201 || status === 200) {
-      singleToggle("success", `Success: private key is updated.`);
-    } else {
-      singleToggle("success", `Success: private key is upto date.`);
-    }
-
-    await nextStep();
-  } else {
-    singleToggle("warn", `Warn: Please install the app first.`);
-  }
-}
-
-async function getRepoID(octokit: Octokit, orgName: string, repoName: string): Promise<number | null> {
-  let repositoryId: number | null = null;
-
-  try {
-    const { data: repositoryInfo } = await octokit.rest.repos.get({
-      owner: orgName,
-      repo: repoName,
-    });
-    repositoryId = repositoryInfo.id;
-  } catch (error) {
-    if (!(error instanceof Error)) {
-      console.error(error);
-      return null;
-    }
-
-    console.error(error.message);
-    try {
-      const { data: repoRes } = await octokit.rest.repos.createInOrg({
-        org: orgName,
-        name: repoName,
-        auto_init: true,
-        private: true,
-        visibility: "private",
-        has_downloads: true,
-      });
-      repositoryId = repoRes.id;
-    } catch (error) {
-      if (!(error instanceof Error)) {
-        console.error(error);
-        return null;
-      }
-      console.error(error.message);
-      singleToggle("error", `Error: Repo initialization failed, try again later.`);
-      return null;
-    }
-  }
-  return repositoryId;
-}
-
-function setInputListeners() {
+};
+
+const setInputListeners = () => {
   const inputs = document.querySelectorAll("input") as NodeListOf<HTMLInputElement>;
 
-  inputs.forEach((input) => {
-    input.addEventListener("input", (e) => {
-      inputClasses.forEach((className) => (e.target as HTMLInputElement).classList.remove(className));
-      (((e.target as HTMLInputElement).parentNode as HTMLElement).querySelector(STATUS_LOG) as HTMLElement).innerHTML = "";
+  inputs.forEach(input => {
+    input.addEventListener("input", e => {
+      inputClasses.forEach(className => (e.target as HTMLInputElement).classList.remove(className));
+      (((e.target as HTMLInputElement).parentNode as HTMLElement).querySelector(".status-log") as HTMLElement).innerHTML = "";
     });
   });
-}
+};
 
 let currentStep = 1;
 let signer: JsonRpcSigner | undefined = undefined;
 
-async function nextStep() {
+const nextStep = async () => {
   const configChainId = Number(chainIdSelect.value);
+  const configChainIdHex = `0x${configChainId.toString(16)}`;
 
   const tokenNameSpan = document.getElementById("allowance + span");
   if (tokenNameSpan) {
-    if (configChainId === NetworkIds.Mainnet) {
+    if (configChainIdHex === NetworkIds.Mainnet) {
       tokenNameSpan.innerHTML = "DAI";
-    } else if (configChainId === NetworkIds.Gnosis) {
+    } else if (configChainIdHex === NetworkIds.Gnosis) {
       tokenNameSpan.innerHTML = "WXDAI";
     }
   }
@@ -489,43 +313,40 @@
   const currentChainId = await signer.getChainId();
 
   if (configChainId !== currentChainId) {
-    singleToggle("error", `Error: Please connect to ${getNetworkName(configChainId)}.`);
+    singleToggle("error", `Error: Please connect to ${getNetworkName(configChainIdHex)}.`);
     if (await switchNetwork(provider, configChainId)) {
       singleToggle("success", ``);
     }
   }
 
-  // watch for chain changes             making this generic suppresses the unknown comparison
-  window.ethereum.on("chainChanged", async <T>(currentChainId: T | string) => {
-    if (configChainId === parseInt(currentChainId as string, 16)) {
+  // watch for chain changes
+  window.ethereum.on("chainChanged", async (currentChainId: string) => {
+    if (configChainIdHex === currentChainId) {
       singleToggle("success", ``);
     } else {
-      singleToggle("error", `Error: Please connect to ${getNetworkName(configChainId)}.`);
-      switchNetwork(provider, configChainId).catch((error) => {
-        console.error(error);
-      });
+      singleToggle("error", `Error: Please connect to ${getNetworkName(configChainIdHex)}.`);
+      switchNetwork(provider, configChainId);
     }
   });
-}
-
-async function connectWallet(): Promise<JsonRpcSigner | undefined> {
+};
+
+const connectWallet = async (): Promise<JsonRpcSigner | undefined> => {
   try {
     const provider = new ethers.providers.Web3Provider(window.ethereum, "any");
     await provider.send("eth_requestAccounts", []);
-    return provider.getSigner();
-  } catch (error: unknown) {
-    if (error instanceof Error) {
-      if (error?.message?.includes("missing provider")) {
-        singleToggle("error", "Error: Please install MetaMask.");
-      } else {
-        singleToggle("error", "Error: Please connect your wallet.");
-      }
-      return undefined;
-    }
-  }
-}
-
-async function switchNetwork(provider: ethers.providers.Web3Provider, chainId: string | number): Promise<boolean> {
+    const signer = provider.getSigner();
+    return signer;
+  } catch (error: any) {
+    if (error?.message?.includes("missing provider")) {
+      singleToggle("error", "Error: Please install MetaMask.");
+    } else {
+      singleToggle("error", "Error: Please connect your wallet.");
+    }
+    return undefined;
+  }
+};
+
+const switchNetwork = async (provider: ethers.providers.Web3Provider, chainId: string | number): Promise<boolean> => {
   try {
     // if chainId is a number then convert it to hex
     if (typeof chainId === "number") {
@@ -537,17 +358,17 @@
     }
     await provider.send("wallet_switchEthereumChain", [{ chainId: chainId }]);
     return true;
-  } catch (error: unknown) {
+  } catch (error: any) {
     return false;
   }
-}
-
-function isHex(str: string): boolean {
+};
+
+const isHex = (str: string): boolean => {
   const regexp = /^[0-9a-fA-F]+$/;
   return regexp.test(str);
-}
-
-async function step1Handler() {
+};
+
+const step1Handler = async () => {
   if (walletPrivateKey.value === "") {
     singleToggle("warn", `Warn: Private_Key is not set.`, walletPrivateKey);
     return;
@@ -570,12 +391,10 @@
   }
 
   await sodiumEncryptedSeal(X25519_KEY, `${KEY_PREFIX}${walletPrivateKey.value}`);
-  setConfig().catch((error) => {
-    console.error(error);
-  });
-}
-
-async function step2Handler() {
+  setConfig();
+};
+
+const step2Handler = async () => {
   try {
     if (!window.ethereum) {
       singleToggle("error", `Error: Please install MetaMask or any other Ethereum wallet.`);
@@ -595,28 +414,29 @@
 
     const walletChainId = await signer.getChainId();
     const configChainId = Number(chainIdSelect.value);
-
-    window.ethereum.on("chainChanged", async <T>(currentChainId: T | string) => {
-      if (configChainId === parseInt(currentChainId as string, 16)) {
+    const configChainIdHex = `0x${configChainId.toString(16)}`;
+
+    window.ethereum.on("chainChanged", async (currentChainId: string) => {
+      if (configChainIdHex === currentChainId) {
         singleToggle("success", ``);
       } else {
         singleToggle("error", `Error: Please connect to ${chainIdSelect.value}.`);
-        switchNetwork(provider, configChainId).catch((error) => {
-          console.error(error);
-        });
+        switchNetwork(provider, configChainId);
       }
     });
 
-    if (walletChainId !== configChainId && !(await switchNetwork(provider, configChainId))) {
-      singleToggle("error", `Error: Switch to the correct chain.`);
-      return;
+    if (walletChainId !== configChainId) {
+      if (!(await switchNetwork(provider, configChainId))) {
+        singleToggle("error", `Error: Switch to the correct chain.`);
+        return;
+      }
     }
 
     // load token contract
     let token = "";
-    if (configChainId === NetworkIds.Mainnet) {
+    if (configChainIdHex === NetworkIds.Mainnet) {
       token = Tokens.DAI;
-    } else if (configChainId === NetworkIds.Gnosis) {
+    } else if (configChainIdHex === NetworkIds.Gnosis) {
       token = Tokens.WXDAI;
     }
     const erc20 = new ethers.Contract(token, erc20Abi, signer);
@@ -629,28 +449,16 @@
 
     await erc20.approve(PERMIT2_ADDRESS, parseUnits(allowance.toString(), decimals));
     singleToggle("success", `Success`);
-  } catch (error: unknown) {
-    if (error instanceof Error) {
-      console.error(error);
-      singleToggle("error", `Error: ${error.message}`);
-    }
-  }
-}
-
-<<<<<<< HEAD
-async function init() {
-  let conf = await getConf(true);
-  if (conf !== undefined) {
-    try {
-      conf = JSON.parse(conf);
-      defaultConf = conf as Configuration;
-      defaultConf[KEY_NAME] = "";
-=======
+  } catch (error: any) {
+    console.error(error);
+    singleToggle("error", `Error: ${error.reason}`);
+  }
+};
+
 const init = async () => {
   if (defaultConf !== undefined) {
     try {
       defaultConf[PRIVATE_ENCRYPTED_KEY_NAME] = undefined;
->>>>>>> 6c9239ab
       setInputListeners();
 
       setBtn.addEventListener("click", async () => {
@@ -666,8 +474,6 @@
   } else {
     throw new Error("Default config fetch failed");
   }
-}
-
-init().catch((error) => {
-  console.error(error);
-});+};
+
+init();