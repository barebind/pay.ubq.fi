--- conflicted
+++ resolved
@@ -177,13 +177,8 @@
   }
 }
 
-<<<<<<< HEAD
-export const getCurrency = (id: number) => {
+export function getCurrency(id: number) {
   if (id === 100) {
-=======
-export function getCurrency(comment: string) {
-  if (comment.includes("WXDAI")) {
->>>>>>> f088377d
     return Chain.Gnosis;
   } else if (id === 1) {
     return Chain.Ethereum;
