import axios from "axios";
import { Contract, ethers } from "ethers";
import { erc20Abi } from "./abis";
<<<<<<< HEAD
=======
import { JsonRpcProvider } from "@ethersproject/providers";
>>>>>>> 6854e2fc
import { networkRpcs } from "./constants";

type DataType = {
  jsonrpc: string;
  id: number;
  result: {
    number: string;
    timestamp: string;
    hash: string;
  };
};

function verifyBlock(data: DataType) {
  try {
    const { jsonrpc, id, result } = data;
    const { number, timestamp, hash } = result;
    return jsonrpc === "2.0" && id === 1 && parseInt(number, 16) > 0 && parseInt(timestamp, 16) > 0 && hash.match(/[0-9|a-f|A-F|x]/gm)?.join("").length === 66;
  } catch (error) {
    return false;
  }
}

const RPC_BODY = JSON.stringify({
  jsonrpc: "2.0",
  method: "eth_getBlockByNumber",
  params: ["latest", false],
  id: 1,
});

const RPC_HEADER = {
  "Content-Type": "application/json",
};

<<<<<<< HEAD
export async function getErc20Contract(contractAddress: string, networkId: number): Promise<Contract> {
  const providerUrl = await getOptimalRPC(networkId);
  const provider = new ethers.providers.JsonRpcProvider(providerUrl);
  return new ethers.Contract(contractAddress, erc20Abi, provider);
}

export async function getOptimalRPC(networkId: number): Promise<string> {
=======
export async function getErc20Contract(contractAddress: string, provider: JsonRpcProvider): Promise<Contract> {
  return new ethers.Contract(contractAddress, erc20Abi, provider);
}

export async function getOptimalProvider(networkId: number) {
>>>>>>> 6854e2fc
  const promises = networkRpcs[networkId].map(async (baseURL: string) => {
    try {
      const startTime = performance.now();
      const API = axios.create({
        baseURL,
        headers: RPC_HEADER,
      });

      const { data } = await API.post("", RPC_BODY);
      const endTime = performance.now();
      const latency = endTime - startTime;
      if (verifyBlock(data)) {
        return Promise.resolve({
          latency,
          baseURL,
        });
      } else {
        return Promise.reject();
      }
    } catch (error) {
      return Promise.reject();
    }
  });

  const { baseURL: optimalRPC } = await Promise.any(promises);
<<<<<<< HEAD
  return optimalRPC;
=======
  return new ethers.providers.JsonRpcProvider(optimalRPC, {
    name: optimalRPC,
    chainId: networkId,
    ensAddress: "",
  });
>>>>>>> 6854e2fc
}<|MERGE_RESOLUTION|>--- conflicted
+++ resolved
@@ -1,10 +1,7 @@
 import axios from "axios";
 import { Contract, ethers } from "ethers";
 import { erc20Abi } from "./abis";
-<<<<<<< HEAD
-=======
 import { JsonRpcProvider } from "@ethersproject/providers";
->>>>>>> 6854e2fc
 import { networkRpcs } from "./constants";
 
 type DataType = {
@@ -38,21 +35,11 @@
   "Content-Type": "application/json",
 };
 
-<<<<<<< HEAD
-export async function getErc20Contract(contractAddress: string, networkId: number): Promise<Contract> {
-  const providerUrl = await getOptimalRPC(networkId);
-  const provider = new ethers.providers.JsonRpcProvider(providerUrl);
-  return new ethers.Contract(contractAddress, erc20Abi, provider);
-}
-
-export async function getOptimalRPC(networkId: number): Promise<string> {
-=======
 export async function getErc20Contract(contractAddress: string, provider: JsonRpcProvider): Promise<Contract> {
   return new ethers.Contract(contractAddress, erc20Abi, provider);
 }
 
 export async function getOptimalProvider(networkId: number) {
->>>>>>> 6854e2fc
   const promises = networkRpcs[networkId].map(async (baseURL: string) => {
     try {
       const startTime = performance.now();
@@ -78,13 +65,9 @@
   });
 
   const { baseURL: optimalRPC } = await Promise.any(promises);
-<<<<<<< HEAD
-  return optimalRPC;
-=======
   return new ethers.providers.JsonRpcProvider(optimalRPC, {
     name: optimalRPC,
     chainId: networkId,
     ensAddress: "",
   });
->>>>>>> 6854e2fc
 }