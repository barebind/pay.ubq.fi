--- conflicted
+++ resolved
@@ -1,6 +1,8 @@
+import { JsonRpcProvider } from "@ethersproject/providers";
 import { Type } from "@sinclair/typebox";
 import { Value } from "@sinclair/typebox/value";
 import { networkExplorers } from "../constants";
+import { getOptimalProvider } from "../helpers";
 import { claimButton, hideClaimButton, resetClaimButton } from "../toaster";
 import { claimErc20PermitHandler, fetchTreasury, generateInvalidatePermitAdminControl } from "../web3/erc20-permit";
 import { claimErc721PermitHandler } from "../web3/erc721-permit";
@@ -12,8 +14,6 @@
 import { setClaimMessage } from "./set-claim-message";
 import { claimTxT } from "./tx-type";
 import { removeAllEventListeners } from "./utils";
-import { getOptimalProvider } from "../helpers";
-import { JsonRpcProvider } from "@ethersproject/providers";
 
 let optimalRPC: JsonRpcProvider;
 
@@ -67,11 +67,7 @@
           app.nextTx();
           rewardsCount.innerHTML = `${app.currentIndex + 1}/${app.claimTxs.length} reward`;
           table.setAttribute(`data-claim`, "none");
-<<<<<<< HEAD
-          renderTransaction().catch(console.error);
-=======
           renderTransaction(optimalRPC, true).catch(console.error);
->>>>>>> 6854e2fc
         });
       }
 
@@ -82,11 +78,7 @@
           app.previousTx();
           rewardsCount.innerHTML = `${app.currentIndex + 1}/${app.claimTxs.length} reward`;
           table.setAttribute(`data-claim`, "none");
-<<<<<<< HEAD
-          renderTransaction().catch(console.error);
-=======
           renderTransaction(optimalRPC, true).catch(console.error);
->>>>>>> 6854e2fc
         });
       }
 
@@ -94,11 +86,7 @@
     }
   }
 
-<<<<<<< HEAD
-  renderTransaction().catch(console.error);
-=======
   renderTransaction(optimalRPC, true).catch(console.error);
->>>>>>> 6854e2fc
 }
 
 function setPagination(nextTxButton: Element | null, prevTxButton: Element | null) {
