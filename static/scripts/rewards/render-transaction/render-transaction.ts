<<<<<<< HEAD
import { Type } from "@sinclair/typebox";
import { Value } from "@sinclair/typebox/value";
import { networkExplorers } from "../constants";
import { claimButton, hideClaimButton, resetClaimButton } from "../toaster";
import { claimErc20PermitHandler, fetchTreasury, generateInvalidatePermitAdminControl } from "../web3/erc20-permit";
=======
import { AppState } from "../app-state";
import { claimButton, viewClaimButton, hideLoader, hideClaimButton, showClaimButton, hideViewClaimButton, showViewClaimButton } from "../toaster";
import { claimErc20PermitHandlerWrapper, fetchFundingWallet, generateInvalidatePermitAdminControl } from "../web3/erc20-permit";
>>>>>>> ca07721f
import { claimErc721PermitHandler } from "../web3/erc721-permit";
import { verifyCurrentNetwork } from "../web3/verify-current-network";
import { insertErc20PermitTableData, insertErc721PermitTableData } from "./insert-table-data";
import { renderEnsName } from "./render-ens-name";
import { renderNftSymbol, renderTokenSymbol } from "./render-token-symbol";
<<<<<<< HEAD
import { setClaimMessage } from "./set-claim-message";
import { claimTxT } from "./tx-type";
import { removeAllEventListeners } from "./utils";

export async function init() {
  const table = document.getElementsByTagName(`table`)[0];

  // decode base64 to get tx data
  const urlParams = new URLSearchParams(window.location.search);
  const base64encodedTxData = urlParams.get("claim");

  if (!base64encodedTxData) {
    setClaimMessage({ type: "Notice", message: `No claim data found.` });
    table.setAttribute(`data-claim`, "none");
    return false;
  }

  try {
    const claimTxs = Value.Decode(Type.Array(claimTxT), JSON.parse(atob(base64encodedTxData)));
    app.claimTxs = claimTxs;
  } catch (error) {
    console.error(error);
    setClaimMessage({ type: "Error", message: `Invalid claim data passed in URL` });
    table.setAttribute(`data-claim`, "error");
    return false;
  }

  let isDetailsVisible = false;

  table.setAttribute(`data-details-visible`, isDetailsVisible.toString());

  const additionalDetails = document.getElementById(`additionalDetails`) as Element;
  additionalDetails.addEventListener("click", () => {
    isDetailsVisible = !isDetailsVisible;
    table.setAttribute(`data-details-visible`, isDetailsVisible.toString());
  });

  const rewardsCount = document.getElementById("rewardsCount");
  if (rewardsCount) {
    if (!app.claimTxs || app.claimTxs.length <= 1) {
      // already hidden
    } else {
      rewardsCount.innerHTML = `${app.currentIndex + 1}/${app.claimTxs.length} reward`;

      const nextTxButton = document.getElementById("nextTx");
      if (nextTxButton) {
        nextTxButton.addEventListener("click", () => {
          claimButton.element = removeAllEventListeners(claimButton.element) as HTMLButtonElement;
          app.nextTx();
          rewardsCount.innerHTML = `${app.currentIndex + 1}/${app.claimTxs.length} reward`;
          table.setAttribute(`data-claim`, "none");
          renderTransaction().catch(console.error);
        });
      }

      const prevTxButton = document.getElementById("previousTx");
      if (prevTxButton) {
        prevTxButton.addEventListener("click", () => {
          claimButton.element = removeAllEventListeners(claimButton.element) as HTMLButtonElement;
          app.previousTx();
          rewardsCount.innerHTML = `${app.currentIndex + 1}/${app.claimTxs.length} reward`;
          table.setAttribute(`data-claim`, "none");
          renderTransaction().catch(console.error);
        });
      }

      setPagination(nextTxButton, prevTxButton);
    }
  }

  renderTransaction().catch(console.error);
}

function setPagination(nextTxButton: Element | null, prevTxButton: Element | null) {
  if (!nextTxButton || !prevTxButton) return;
  if (app.claimTxs.length > 1) {
    prevTxButton.classList.remove("hide-pagination");
    nextTxButton.classList.remove("hide-pagination");

    prevTxButton.classList.add("show-pagination");
    nextTxButton.classList.add("show-pagination");
  }
}

type Success = boolean;
export async function renderTransaction(nextTx?: boolean): Promise<Success> {
=======
import { setPagination } from "./set-pagination";
import { Erc20Permit, RewardPermit } from "./tx-type";

type Success = boolean;

export async function renderTransaction(app: AppState, nextTx?: boolean): Promise<Success> {
>>>>>>> ca07721f
  const table = document.getElementsByTagName(`table`)[0];

  if (nextTx) {
    app.nextPermit();

    if (!app.claims || app.claims.length <= 1) {
      // already hidden
    } else {
      setPagination(document.getElementById("nextTx"), document.getElementById("previousTx"));

      const rewardsCount = document.getElementById("rewardsCount") as Element;
      rewardsCount.innerHTML = `${app.rewardIndex + 1}/${app.claims.length} reward`;
    }
  }

  if (!app.reward) {
    hideLoader();
    console.log("No reward found");
    return false;
  }

  verifyCurrentNetwork(app.reward.networkId).catch(console.error);

<<<<<<< HEAD
  if (app.currentTx.type === "erc20-permit") {
    const treasury = await fetchTreasury(app.currentTx);
=======
  if (permitCheck(app.reward)) {
    const treasury = await fetchFundingWallet(app);
>>>>>>> ca07721f

    // insert tx data into table
    const requestedAmountElement = insertErc20PermitTableData(app, table, treasury);

    renderTokenSymbol({
<<<<<<< HEAD
      tokenAddress: app.currentTx.permit.permitted.token,
      ownerAddress: app.currentTx.owner,
      networkId: app.currentTx.networkId,
      amount: app.currentTx.transferDetails.requestedAmount,
      explorerUrl: networkExplorers[app.currentTx.networkId],
      table,
      requestedAmountElement,
    }).catch(console.error);

    const toElement = document.getElementById(`rewardRecipient`) as Element;
    renderEnsName({ element: toElement, address: app.currentTx.transferDetails.to }).catch(console.error);

    generateInvalidatePermitAdminControl(app.currentTx).catch(console.error);

    claimButton.element.addEventListener("click", claimErc20PermitHandler(app.currentTx));
  } else if (app.currentTx.type === "erc721-permit") {
    const requestedAmountElement = insertErc721PermitTableData(app.currentTx, table);
    table.setAttribute(`data-claim`, "ok");

    renderNftSymbol({
      tokenAddress: app.currentTx.nftAddress,
      networkId: app.currentTx.networkId,
      explorerUrl: networkExplorers[app.currentTx.networkId],
      table,
      requestedAmountElement,
=======
      tokenAddress: app.reward.permit.permitted.token,
      ownerAddress: app.reward.owner,
      amount: app.reward.transferDetails.requestedAmount,
      explorerUrl: app.currentExplorerUrl,
      table,
      requestedAmountElement,
      provider: app.provider,
    }).catch(console.error);

    const toElement = document.getElementById(`rewardRecipient`) as Element;
    renderEnsName({ element: toElement, address: app.reward.transferDetails.to }).catch(console.error);

    generateInvalidatePermitAdminControl(app).catch(console.error);
    if (app.claimTxs[app.reward.permit.nonce.toString()] !== undefined) {
      hideClaimButton();
      showViewClaimButton();
      viewClaimButton.element.addEventListener("click", () => {
        window.open(`${app.currentExplorerUrl}/tx/${app.claimTxs[app.reward.permit.nonce.toString()]}`);
      });
    } else {
      hideViewClaimButton();
      showClaimButton();
      claimButton.element.addEventListener("click", claimErc20PermitHandlerWrapper(app));
    }
    table.setAttribute(`data-claim`, "ok");
  } else {
    const requestedAmountElement = insertErc721PermitTableData(app.reward, table);
    table.setAttribute(`data-claim`, "ok");

    renderNftSymbol({
      tokenAddress: app.reward.permit.permitted.token,
      explorerUrl: app.currentExplorerUrl,
      table,
      requestedAmountElement,
      provider: app.provider,
>>>>>>> ca07721f
    }).catch(console.error);

    const toElement = document.getElementById(`rewardRecipient`) as Element;
    renderEnsName({ element: toElement, address: app.reward.transferDetails.to }).catch(console.error);

<<<<<<< HEAD
    claimButton.element.addEventListener("click", claimErc721PermitHandler(app.currentTx));
=======
    claimButton.element.addEventListener("click", claimErc721PermitHandler(app.reward));
>>>>>>> ca07721f
  }

  return true;
}

function permitCheck(permit: RewardPermit): permit is Erc20Permit {
  return permit.type === "erc20-permit";
}<|MERGE_RESOLUTION|>--- conflicted
+++ resolved
@@ -1,96 +1,18 @@
-<<<<<<< HEAD
-import { Type } from "@sinclair/typebox";
-import { Value } from "@sinclair/typebox/value";
+import { JsonRpcProvider } from "@ethersproject/providers";
+import { app } from "../app-state";
 import { networkExplorers } from "../constants";
-import { claimButton, hideClaimButton, resetClaimButton } from "../toaster";
-import { claimErc20PermitHandler, fetchTreasury, generateInvalidatePermitAdminControl } from "../web3/erc20-permit";
-=======
-import { AppState } from "../app-state";
-import { claimButton, viewClaimButton, hideLoader, hideClaimButton, showClaimButton, hideViewClaimButton, showViewClaimButton } from "../toaster";
-import { claimErc20PermitHandlerWrapper, fetchFundingWallet, generateInvalidatePermitAdminControl } from "../web3/erc20-permit";
->>>>>>> ca07721f
+import { claimButton, hideLoader } from "../toaster";
+import { claimErc20PermitHandlerWrapper, fetchTreasury, generateInvalidatePermitAdminControl } from "../web3/erc20-permit";
 import { claimErc721PermitHandler } from "../web3/erc721-permit";
 import { verifyCurrentNetwork } from "../web3/verify-current-network";
 import { insertErc20PermitTableData, insertErc721PermitTableData } from "./insert-table-data";
 import { renderEnsName } from "./render-ens-name";
 import { renderNftSymbol, renderTokenSymbol } from "./render-token-symbol";
-<<<<<<< HEAD
-import { setClaimMessage } from "./set-claim-message";
-import { claimTxT } from "./tx-type";
-import { removeAllEventListeners } from "./utils";
-
-export async function init() {
-  const table = document.getElementsByTagName(`table`)[0];
-
-  // decode base64 to get tx data
-  const urlParams = new URLSearchParams(window.location.search);
-  const base64encodedTxData = urlParams.get("claim");
-
-  if (!base64encodedTxData) {
-    setClaimMessage({ type: "Notice", message: `No claim data found.` });
-    table.setAttribute(`data-claim`, "none");
-    return false;
-  }
-
-  try {
-    const claimTxs = Value.Decode(Type.Array(claimTxT), JSON.parse(atob(base64encodedTxData)));
-    app.claimTxs = claimTxs;
-  } catch (error) {
-    console.error(error);
-    setClaimMessage({ type: "Error", message: `Invalid claim data passed in URL` });
-    table.setAttribute(`data-claim`, "error");
-    return false;
-  }
-
-  let isDetailsVisible = false;
-
-  table.setAttribute(`data-details-visible`, isDetailsVisible.toString());
-
-  const additionalDetails = document.getElementById(`additionalDetails`) as Element;
-  additionalDetails.addEventListener("click", () => {
-    isDetailsVisible = !isDetailsVisible;
-    table.setAttribute(`data-details-visible`, isDetailsVisible.toString());
-  });
-
-  const rewardsCount = document.getElementById("rewardsCount");
-  if (rewardsCount) {
-    if (!app.claimTxs || app.claimTxs.length <= 1) {
-      // already hidden
-    } else {
-      rewardsCount.innerHTML = `${app.currentIndex + 1}/${app.claimTxs.length} reward`;
-
-      const nextTxButton = document.getElementById("nextTx");
-      if (nextTxButton) {
-        nextTxButton.addEventListener("click", () => {
-          claimButton.element = removeAllEventListeners(claimButton.element) as HTMLButtonElement;
-          app.nextTx();
-          rewardsCount.innerHTML = `${app.currentIndex + 1}/${app.claimTxs.length} reward`;
-          table.setAttribute(`data-claim`, "none");
-          renderTransaction().catch(console.error);
-        });
-      }
-
-      const prevTxButton = document.getElementById("previousTx");
-      if (prevTxButton) {
-        prevTxButton.addEventListener("click", () => {
-          claimButton.element = removeAllEventListeners(claimButton.element) as HTMLButtonElement;
-          app.previousTx();
-          rewardsCount.innerHTML = `${app.currentIndex + 1}/${app.claimTxs.length} reward`;
-          table.setAttribute(`data-claim`, "none");
-          renderTransaction().catch(console.error);
-        });
-      }
-
-      setPagination(nextTxButton, prevTxButton);
-    }
-  }
-
-  renderTransaction().catch(console.error);
-}
+import { Erc20Permit, RewardPermit } from "./tx-type";
 
 function setPagination(nextTxButton: Element | null, prevTxButton: Element | null) {
   if (!nextTxButton || !prevTxButton) return;
-  if (app.claimTxs.length > 1) {
+  if (app.claims.length > 1) {
     prevTxButton.classList.remove("hide-pagination");
     nextTxButton.classList.remove("hide-pagination");
 
@@ -101,14 +23,6 @@
 
 type Success = boolean;
 export async function renderTransaction(nextTx?: boolean): Promise<Success> {
-=======
-import { setPagination } from "./set-pagination";
-import { Erc20Permit, RewardPermit } from "./tx-type";
-
-type Success = boolean;
-
-export async function renderTransaction(app: AppState, nextTx?: boolean): Promise<Success> {
->>>>>>> ca07721f
   const table = document.getElementsByTagName(`table`)[0];
 
   if (nextTx) {
@@ -132,91 +46,44 @@
 
   verifyCurrentNetwork(app.reward.networkId).catch(console.error);
 
-<<<<<<< HEAD
-  if (app.currentTx.type === "erc20-permit") {
-    const treasury = await fetchTreasury(app.currentTx);
-=======
-  if (permitCheck(app.reward)) {
-    const treasury = await fetchFundingWallet(app);
->>>>>>> ca07721f
+  if (app.reward.type === "erc20-permit") {
+    const treasury = await fetchTreasury(app.reward);
 
     // insert tx data into table
     const requestedAmountElement = insertErc20PermitTableData(app, table, treasury);
 
     renderTokenSymbol({
-<<<<<<< HEAD
-      tokenAddress: app.currentTx.permit.permitted.token,
-      ownerAddress: app.currentTx.owner,
-      networkId: app.currentTx.networkId,
-      amount: app.currentTx.transferDetails.requestedAmount,
-      explorerUrl: networkExplorers[app.currentTx.networkId],
-      table,
-      requestedAmountElement,
-    }).catch(console.error);
-
-    const toElement = document.getElementById(`rewardRecipient`) as Element;
-    renderEnsName({ element: toElement, address: app.currentTx.transferDetails.to }).catch(console.error);
-
-    generateInvalidatePermitAdminControl(app.currentTx).catch(console.error);
-
-    claimButton.element.addEventListener("click", claimErc20PermitHandler(app.currentTx));
-  } else if (app.currentTx.type === "erc721-permit") {
-    const requestedAmountElement = insertErc721PermitTableData(app.currentTx, table);
-    table.setAttribute(`data-claim`, "ok");
-
-    renderNftSymbol({
-      tokenAddress: app.currentTx.nftAddress,
-      networkId: app.currentTx.networkId,
-      explorerUrl: networkExplorers[app.currentTx.networkId],
-      table,
-      requestedAmountElement,
-=======
       tokenAddress: app.reward.permit.permitted.token,
       ownerAddress: app.reward.owner,
       amount: app.reward.transferDetails.requestedAmount,
-      explorerUrl: app.currentExplorerUrl,
+      explorerUrl: networkExplorers[app.reward.networkId],
       table,
       requestedAmountElement,
-      provider: app.provider,
+      networkId: app.reward.networkId,
     }).catch(console.error);
 
     const toElement = document.getElementById(`rewardRecipient`) as Element;
     renderEnsName({ element: toElement, address: app.reward.transferDetails.to }).catch(console.error);
 
     generateInvalidatePermitAdminControl(app).catch(console.error);
-    if (app.claimTxs[app.reward.permit.nonce.toString()] !== undefined) {
-      hideClaimButton();
-      showViewClaimButton();
-      viewClaimButton.element.addEventListener("click", () => {
-        window.open(`${app.currentExplorerUrl}/tx/${app.claimTxs[app.reward.permit.nonce.toString()]}`);
-      });
-    } else {
-      hideViewClaimButton();
-      showClaimButton();
-      claimButton.element.addEventListener("click", claimErc20PermitHandlerWrapper(app));
-    }
-    table.setAttribute(`data-claim`, "ok");
-  } else {
+
+    claimButton.element.addEventListener("click", claimErc20PermitHandlerWrapper(app));
+  } else if (app.reward.type === "erc721-permit") {
     const requestedAmountElement = insertErc721PermitTableData(app.reward, table);
     table.setAttribute(`data-claim`, "ok");
 
     renderNftSymbol({
-      tokenAddress: app.reward.permit.permitted.token,
-      explorerUrl: app.currentExplorerUrl,
+      tokenAddress: app.reward.nftAddress,
+      explorerUrl: networkExplorers[app.reward.networkId],
       table,
       requestedAmountElement,
-      provider: app.provider,
->>>>>>> ca07721f
+      networkId: app.reward.networkId,
     }).catch(console.error);
 
     const toElement = document.getElementById(`rewardRecipient`) as Element;
     renderEnsName({ element: toElement, address: app.reward.transferDetails.to }).catch(console.error);
 
-<<<<<<< HEAD
-    claimButton.element.addEventListener("click", claimErc721PermitHandler(app.currentTx));
-=======
     claimButton.element.addEventListener("click", claimErc721PermitHandler(app.reward));
->>>>>>> ca07721f
   }
 
   return true;
