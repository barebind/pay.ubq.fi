import { JsonRpcProvider, TransactionResponse } from "@ethersproject/providers";
import { ethers } from "ethers";
import { nftRewardAbi } from "../abis/nftRewardAbi";
import { renderTransaction } from "../render-transaction/render-transaction";
import { Erc721Permit } from "../render-transaction/tx-type";
import { claimButton, errorToast, loadingClaimButton, resetClaimButton, toaster } from "../toaster";
import { connectWallet } from "./wallet";

export function claimErc721PermitHandler(permit: Erc721Permit, provider: JsonRpcProvider) {
  return async function claimButtonHandler() {
    const signer = await connectWallet();
    if (!signer) {
      return;
    }

    if ((await signer.getAddress()).toLowerCase() !== permit.request.beneficiary) {
      toaster.create("warning", `This NFT is not for you.`);
      resetClaimButton();
      return;
    }

    if (permit.request.deadline.lt(Math.floor(Date.now() / 1000))) {
      toaster.create("error", `This NFT has expired.`);
      resetClaimButton();
      return;
    }

<<<<<<< HEAD
    const isRedeemed = await isNonceRedeemed(permit);
=======
    const isRedeemed = await isNonceRedeemed(permit, provider);
>>>>>>> 6854e2fc
    if (isRedeemed) {
      toaster.create("error", `This NFT has already been redeemed.`);
      resetClaimButton();
      return;
    }

    loadingClaimButton();
    try {
      const nftContract = new ethers.Contract(permit.nftAddress, nftRewardAbi, signer);

      const tx: TransactionResponse = await nftContract.safeMint(permit.request, permit.signature);
      toaster.create("info", `Transaction sent. Waiting for confirmation...`);
      const receipt = await tx.wait();
      toaster.create("success", `Claim Complete.`);
      console.log(receipt.transactionHash); // @TODO: post to database

      claimButton.element.removeEventListener("click", claimButtonHandler);

<<<<<<< HEAD
      renderTransaction(true).catch((error) => {
=======
      renderTransaction(provider, true).catch((error) => {
>>>>>>> 6854e2fc
        console.error(error);
        toaster.create("error", `Error rendering transaction: ${error.message}`);
      });
    } catch (error: unknown) {
      if (error instanceof Error) {
        console.error(error);
        errorToast(error, error.message ?? error);
        resetClaimButton();
      }
    }
  };
}

export async function isNonceRedeemed(nftMint: Erc721Permit, provider: JsonRpcProvider): Promise<boolean> {
  const nftContract = new ethers.Contract(nftMint.nftAddress, nftRewardAbi, provider);
  return nftContract.nonceRedeemed(nftMint.request.nonce);
}<|MERGE_RESOLUTION|>--- conflicted
+++ resolved
@@ -25,11 +25,7 @@
       return;
     }
 
-<<<<<<< HEAD
-    const isRedeemed = await isNonceRedeemed(permit);
-=======
     const isRedeemed = await isNonceRedeemed(permit, provider);
->>>>>>> 6854e2fc
     if (isRedeemed) {
       toaster.create("error", `This NFT has already been redeemed.`);
       resetClaimButton();
@@ -48,11 +44,7 @@
 
       claimButton.element.removeEventListener("click", claimButtonHandler);
 
-<<<<<<< HEAD
-      renderTransaction(true).catch((error) => {
-=======
       renderTransaction(provider, true).catch((error) => {
->>>>>>> 6854e2fc
         console.error(error);
         toaster.create("error", `Error rendering transaction: ${error.message}`);
       });
